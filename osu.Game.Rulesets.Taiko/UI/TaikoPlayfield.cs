﻿// Copyright (c) ppy Pty Ltd <contact@ppy.sh>. Licensed under the MIT Licence.
// See the LICENCE file in the repository root for full licence text.

using System.Linq;
using osu.Framework.Allocation;
using osu.Framework.Graphics;
using osu.Framework.Graphics.Containers;
using osu.Game.Beatmaps.ControlPoints;
using osu.Game.Graphics;
using osu.Game.Rulesets.Objects.Drawables;
using osu.Game.Rulesets.Judgements;
using osu.Game.Rulesets.UI;
using osu.Game.Rulesets.UI.Scrolling;
using osu.Game.Rulesets.Taiko.Objects.Drawables;
using osu.Game.Rulesets.Taiko.Judgements;
using osu.Game.Rulesets.Taiko.Objects;
using osu.Game.Skinning;
<<<<<<< HEAD
using osuTK;
using osuTK.Graphics;
using osu.Game.Rulesets.Scoring;
using osu.Framework.Bindables;
=======
>>>>>>> 2737726f

namespace osu.Game.Rulesets.Taiko.UI
{
    public class TaikoPlayfield : ScrollingPlayfield
    {
        private readonly ControlPointInfo controlPoints;

        /// <summary>
        /// Default height of a <see cref="TaikoPlayfield"/> when inside a <see cref="DrawableTaikoRuleset"/>.
        /// </summary>
        public const float DEFAULT_HEIGHT = 178;

        private Container<HitExplosion> hitExplosionContainer;
        private Container<KiaiHitExplosion> kiaiExplosionContainer;
        private JudgementContainer<DrawableTaikoJudgement> judgementContainer;
        internal Drawable HitTarget;

        private ProxyContainer topLevelHitContainer;
        private ProxyContainer barlineContainer;
        private Container rightArea;
        private Container leftArea;

        private Container hitTargetOffsetContent;

        private readonly SkinnableDrawable characterDrawable;

        private Bindable<double> frameTime = new Bindable<double>(100);

        public TaikoPlayfield(ControlPointInfo controlPoints)
        {
            this.controlPoints = controlPoints;
        }

        [BackgroundDependencyLoader]
        private void load(OsuColour colours)
        {
            InternalChildren = new Drawable[]
            {
                new SkinnableDrawable(new TaikoSkinComponent(TaikoSkinComponents.PlayfieldBackgroundRight), _ => new PlayfieldBackgroundRight()),
                rightArea = new Container
                {
                    Name = "Right area",
                    RelativeSizeAxes = Axes.Both,
                    RelativePositionAxes = Axes.Both,
                    Children = new Drawable[]
                    {
                        new Container
                        {
                            Name = "Masked elements before hit objects",
                            RelativeSizeAxes = Axes.Both,
                            FillMode = FillMode.Fit,
                            Children = new[]
                            {
                                hitExplosionContainer = new Container<HitExplosion>
                                {
                                    RelativeSizeAxes = Axes.Both,
                                    Blending = BlendingParameters.Additive,
                                },
                                HitTarget = new SkinnableDrawable(new TaikoSkinComponent(TaikoSkinComponents.HitTarget), _ => new TaikoHitTarget())
                                {
                                    RelativeSizeAxes = Axes.Both,
                                }
                            }
                        },
                        hitTargetOffsetContent = new Container
                        {
                            RelativeSizeAxes = Axes.Both,
                            Children = new Drawable[]
                            {
                                barlineContainer = new ProxyContainer
                                {
                                    RelativeSizeAxes = Axes.Both,
                                },
                                new Container
                                {
                                    Name = "Hit objects",
                                    RelativeSizeAxes = Axes.Both,
                                    Child = HitObjectContainer
                                },
                                kiaiExplosionContainer = new Container<KiaiHitExplosion>
                                {
                                    Name = "Kiai hit explosions",
                                    RelativeSizeAxes = Axes.Both,
                                    FillMode = FillMode.Fit,
                                    Blending = BlendingParameters.Additive
                                },
                                judgementContainer = new JudgementContainer<DrawableTaikoJudgement>
                                {
                                    Name = "Judgements",
                                    RelativeSizeAxes = Axes.Y,
                                    Blending = BlendingParameters.Additive
                                },
                            }
                        },
                    }
                },
                leftArea = new Container
                {
                    Name = "Left overlay",
                    RelativeSizeAxes = Axes.Both,
                    FillMode = FillMode.Fit,
                    BorderColour = colours.Gray0,
                    Children = new Drawable[]
                    {
                        new SkinnableDrawable(new TaikoSkinComponent(TaikoSkinComponents.PlayfieldBackgroundLeft), _ => new PlayfieldBackgroundLeft()),
                        new InputDrum(controlPoints)
                        {
                            Anchor = Anchor.CentreLeft,
                            Origin = Anchor.CentreLeft,
                        },
                    }
                },
                topLevelHitContainer = new ProxyContainer
                {
                    Name = "Top level hit objects",
                    RelativeSizeAxes = Axes.Both,
                },
                characterDrawable = new SkinnableDrawable(new TaikoSkinComponent(TaikoSkinComponents.TaikoDon), _ => new Container(), confineMode: ConfineMode.ScaleToFit)
                {
                    Origin = Anchor.BottomLeft,
                    Anchor = Anchor.TopLeft,
                    RelativePositionAxes = Axes.None
                }
            };
        }

        protected override void Update()
        {
            base.Update();

            // Padding is required to be updated for elements which are based on "absolute" X sized elements.
            // This is basically allowing for correct alignment as relative pieces move around them.
            rightArea.Padding = new MarginPadding { Left = leftArea.DrawWidth };
            hitTargetOffsetContent.Padding = new MarginPadding { Left = HitTarget.DrawWidth / 2 };
        }

        public override void Add(DrawableHitObject h)
        {
            h.OnNewResult += OnNewResult;

            base.Add(h);

            switch (h)
            {
                case DrawableBarLine barline:
                    barlineContainer.Add(barline.CreateProxy());
                    break;

                case DrawableTaikoHitObject taikoObject:
                    topLevelHitContainer.Add(taikoObject.CreateProxiedContent());
                    break;
            }
        }

        internal void OnNewResult(DrawableHitObject judgedObject, JudgementResult result)
        {
            if (!DisplayJudgements.Value)
                return;

            if (!judgedObject.DisplayResult)
                return;

            switch (result.Judgement)
            {
                case TaikoStrongJudgement _:
                    if (result.IsHit)
                        hitExplosionContainer.Children.FirstOrDefault(e => e.JudgedObject == ((DrawableStrongNestedHit)judgedObject).MainObject)?.VisualiseSecondHit();
                    break;

                default:
                    judgementContainer.Add(new DrawableTaikoJudgement(result, judgedObject)
                    {
                        Anchor = result.IsHit ? Anchor.TopLeft : Anchor.CentreLeft,
                        Origin = result.IsHit ? Anchor.BottomCentre : Anchor.Centre,
                        RelativePositionAxes = Axes.X,
                        X = result.IsHit ? judgedObject.Position.X : 0,
                    });

                    if (!result.IsHit)
                        break;

                    bool isRim = (judgedObject.HitObject as Hit)?.Type == HitType.Rim;

                    hitExplosionContainer.Add(new HitExplosion(judgedObject, isRim));

                    if (judgedObject.HitObject.Kiai)
                        kiaiExplosionContainer.Add(new KiaiHitExplosion(judgedObject, isRim));

                    break;
            }

            if (characterDrawable.Drawable is DrawableTaikoMascot mascot)
            {
                var miss = result.Type == HitResult.Miss;

                if (miss && judgedObject.HitObject is StrongHitObject)
                    miss = result.Judgement.AffectsCombo;

                mascot.PlayfieldState.Value = miss ? TaikoMascotAnimationState.Fail : TaikoMascotAnimationState.Idle;
            }
        }

        private class ProxyContainer : LifetimeManagementContainer
        {
            public new MarginPadding Padding
            {
                set => base.Padding = value;
            }

            public void Add(Drawable proxy) => AddInternal(proxy);
        }
    }
}<|MERGE_RESOLUTION|>--- conflicted
+++ resolved
@@ -3,6 +3,7 @@
 
 using System.Linq;
 using osu.Framework.Allocation;
+using osu.Framework.Bindables;
 using osu.Framework.Graphics;
 using osu.Framework.Graphics.Containers;
 using osu.Game.Beatmaps.ControlPoints;
@@ -15,13 +16,7 @@
 using osu.Game.Rulesets.Taiko.Judgements;
 using osu.Game.Rulesets.Taiko.Objects;
 using osu.Game.Skinning;
-<<<<<<< HEAD
-using osuTK;
-using osuTK.Graphics;
 using osu.Game.Rulesets.Scoring;
-using osu.Framework.Bindables;
-=======
->>>>>>> 2737726f
 
 namespace osu.Game.Rulesets.Taiko.UI
 {
@@ -46,7 +41,7 @@
 
         private Container hitTargetOffsetContent;
 
-        private readonly SkinnableDrawable characterDrawable;
+        private SkinnableDrawable mascotDrawable;
 
         private Bindable<double> frameTime = new Bindable<double>(100);
 
@@ -139,7 +134,7 @@
                     Name = "Top level hit objects",
                     RelativeSizeAxes = Axes.Both,
                 },
-                characterDrawable = new SkinnableDrawable(new TaikoSkinComponent(TaikoSkinComponents.TaikoDon), _ => new Container(), confineMode: ConfineMode.ScaleToFit)
+                mascotDrawable = new SkinnableDrawable(new TaikoSkinComponent(TaikoSkinComponents.TaikoDon), _ => new Container(), confineMode: ConfineMode.ScaleToFit)
                 {
                     Origin = Anchor.BottomLeft,
                     Anchor = Anchor.TopLeft,
@@ -213,7 +208,7 @@
                     break;
             }
 
-            if (characterDrawable.Drawable is DrawableTaikoMascot mascot)
+            if (mascotDrawable.Drawable is DrawableTaikoMascot mascot)
             {
                 var miss = result.Type == HitResult.Miss;
 
