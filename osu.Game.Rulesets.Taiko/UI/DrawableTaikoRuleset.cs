﻿// Copyright (c) ppy Pty Ltd <contact@ppy.sh>. Licensed under the MIT Licence.
// See the LICENCE file in the repository root for full licence text.

using System;
using System.Collections.Generic;
using osu.Framework.Allocation;
using osu.Framework.Bindables;
using osu.Framework.Graphics;
using osu.Framework.Graphics.Containers;
using osu.Game.Beatmaps;
using osu.Game.Rulesets.Objects.Drawables;
using osu.Game.Rulesets.Taiko.Objects;
using osu.Game.Rulesets.UI;
using osu.Game.Rulesets.Taiko.Replays;
using osu.Framework.Input;
using osu.Game.Configuration;
using osu.Game.Input.Handlers;
using osu.Game.Replays;
using osu.Game.Rulesets.Mods;
using osu.Game.Rulesets.Objects;
using osu.Game.Rulesets.Timing;
using osu.Game.Rulesets.UI.Scrolling;
using osu.Game.Scoring;
using osu.Game.Skinning;
using osuTK;

namespace osu.Game.Rulesets.Taiko.UI
{
    public class DrawableTaikoRuleset : DrawableScrollingRuleset<TaikoHitObject>
    {
        public new BindableDouble TimeRange => base.TimeRange;

        public readonly BindableBool LockPlayfieldAspect = new BindableBool(true);

        protected override ScrollVisualisationMethod VisualisationMethod => ScrollVisualisationMethod.Overlapping;

        protected override bool UserScrollSpeedAdjustment => false;

        private SkinnableDrawable scroller;

        private DrumTouchInputArea drumTouchInputArea;

        public DrawableTaikoRuleset(Ruleset ruleset, IBeatmap beatmap, IReadOnlyList<Mod> mods = null)
            : base(ruleset, beatmap, mods)
        {
            Direction.Value = ScrollingDirection.Left;
            TimeRange.Value = 7000;
        }

        [BackgroundDependencyLoader]
        private void load()
        {
            new BarLineGenerator<BarLine>(Beatmap).BarLines.ForEach(bar => Playfield.Add(bar));

            FrameStableComponents.Add(scroller = new SkinnableDrawable(new TaikoSkinComponent(TaikoSkinComponents.Scroller), _ => Empty())
            {
                RelativeSizeAxes = Axes.X,
                Depth = float.MaxValue
            });

            if ((drumTouchInputArea = CreateDrumTouchInputArea()) != null)
                KeyBindingInputManager.Add(drumTouchInputArea);
        }

        protected override void UpdateAfterChildren()
        {
            base.UpdateAfterChildren();

            var playfieldScreen = Playfield.ScreenSpaceDrawQuad;
            scroller.Height = ToLocalSpace(playfieldScreen.TopLeft + new Vector2(0, playfieldScreen.Height / 20)).Y;
        }

        public MultiplierControlPoint ControlPointAt(double time)
        {
            int result = ControlPoints.BinarySearch(new MultiplierControlPoint(time));
            if (result < 0)
                result = Math.Clamp(~result - 1, 0, ControlPoints.Count);
            return ControlPoints[result];
        }

<<<<<<< HEAD
        public DrumTouchInputArea CreateDrumTouchInputArea() => new DrumTouchInputArea();

        public override PlayfieldAdjustmentContainer CreatePlayfieldAdjustmentContainer() => new TaikoPlayfieldAdjustmentContainer();
=======
        public override PlayfieldAdjustmentContainer CreatePlayfieldAdjustmentContainer() => new TaikoPlayfieldAdjustmentContainer
        {
            LockPlayfieldAspect = { BindTarget = LockPlayfieldAspect }
        };
>>>>>>> 655a8fb4

        protected override PassThroughInputManager CreateInputManager() => new TaikoInputManager(Ruleset.RulesetInfo);

        protected override Playfield CreatePlayfield() => new TaikoPlayfield();

        public override DrawableHitObject<TaikoHitObject> CreateDrawableRepresentation(TaikoHitObject h) => null;

        protected override ReplayInputHandler CreateReplayInputHandler(Replay replay) => new TaikoFramedReplayInputHandler(replay);

        protected override ReplayRecorder CreateReplayRecorder(Score score) => new TaikoReplayRecorder(score);
    }
}<|MERGE_RESOLUTION|>--- conflicted
+++ resolved
@@ -78,16 +78,12 @@
             return ControlPoints[result];
         }
 
-<<<<<<< HEAD
         public DrumTouchInputArea CreateDrumTouchInputArea() => new DrumTouchInputArea();
 
-        public override PlayfieldAdjustmentContainer CreatePlayfieldAdjustmentContainer() => new TaikoPlayfieldAdjustmentContainer();
-=======
         public override PlayfieldAdjustmentContainer CreatePlayfieldAdjustmentContainer() => new TaikoPlayfieldAdjustmentContainer
         {
             LockPlayfieldAspect = { BindTarget = LockPlayfieldAspect }
         };
->>>>>>> 655a8fb4
 
         protected override PassThroughInputManager CreateInputManager() => new TaikoInputManager(Ruleset.RulesetInfo);
 
