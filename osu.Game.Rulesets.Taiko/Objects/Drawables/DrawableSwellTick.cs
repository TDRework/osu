// Copyright (c) ppy Pty Ltd <contact@ppy.sh>. Licensed under the MIT Licence.
// See the LICENCE file in the repository root for full licence text.

using osu.Framework.Graphics;
using osu.Game.Rulesets.Scoring;

namespace osu.Game.Rulesets.Taiko.Objects.Drawables
{
    public class DrawableSwellTick : DrawableTaikoHitObject<SwellTick>
    {
        public override bool DisplayResult => false;

        public DrawableSwellTick(SwellTick hitObject)
            : base(hitObject)
        {
        }

<<<<<<< HEAD
        protected override void UpdateInitialTransforms() => this.FadeOut();

        public void TriggerResult(HitResult type) => ApplyResult(r => r.Type = type);
=======
        public void TriggerResult(HitResult type)
        {
            HitObject.StartTime = Time.Current;
            ApplyResult(r => r.Type = type);
        }
>>>>>>> 78f753d9

        protected override void CheckForResult(bool userTriggered, double timeOffset)
        {
        }

        public override bool OnPressed(TaikoAction action) => false;
    }
}<|MERGE_RESOLUTION|>--- conflicted
+++ resolved
@@ -15,17 +15,13 @@
         {
         }
 
-<<<<<<< HEAD
         protected override void UpdateInitialTransforms() => this.FadeOut();
 
-        public void TriggerResult(HitResult type) => ApplyResult(r => r.Type = type);
-=======
         public void TriggerResult(HitResult type)
         {
             HitObject.StartTime = Time.Current;
             ApplyResult(r => r.Type = type);
         }
->>>>>>> 78f753d9
 
         protected override void CheckForResult(bool userTriggered, double timeOffset)
         {
