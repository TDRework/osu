--- conflicted
+++ resolved
@@ -76,16 +76,12 @@
                         return Drawable.Empty();
 
                     return null;
-<<<<<<< HEAD
-=======
 
                 case TaikoSkinComponents.BarLine:
                     if (GetTexture("taiko-barline") != null)
                         return new LegacyBarLine();
 
                     return null;
-            }
->>>>>>> 52779b24
 
                 case TaikoSkinComponents.TaikoDon:
                     if (GetTexture("pippidonclear0") != null)
