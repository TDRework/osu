--- conflicted
+++ resolved
@@ -10,12 +10,8 @@
 {
     public class TaikoModRelax : ModRelax
     {
-<<<<<<< HEAD
-        public override LocalisableString Description => @"No ninja-like spinners, demanding drumrolls or unexpected katu's.";
+        public override LocalisableString Description => @"No ninja-like spinners, demanding drumrolls or unexpected katus.";
 
         public override Type[] IncompatibleMods => base.IncompatibleMods.Concat(new[] { typeof(TaikoModSingleTap) }).ToArray();
-=======
-        public override LocalisableString Description => @"No ninja-like spinners, demanding drumrolls or unexpected katus.";
->>>>>>> 3c45ab67
     }
 }