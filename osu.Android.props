﻿<Project>
  <PropertyGroup>
    <LangVersion>8.0</LangVersion>
    <OutputPath>bin\$(Configuration)</OutputPath>
    <WarningLevel>4</WarningLevel>
    <SchemaVersion>2.0</SchemaVersion>
    <BundleAssemblies>false</BundleAssemblies>
    <AotAssemblies>false</AotAssemblies>
    <OutputType>Library</OutputType>
    <FileAlignment>512</FileAlignment>
    <GenerateSerializationAssemblies>Off</GenerateSerializationAssemblies>
    <AndroidApplication>True</AndroidApplication>
    <AndroidHttpClientHandlerType>Xamarin.Android.Net.AndroidClientHandler</AndroidHttpClientHandlerType>
    <TargetFrameworkVersion>v10.0</TargetFrameworkVersion>
    <AndroidUseLatestPlatformSdk>false</AndroidUseLatestPlatformSdk>
    <AllowUnsafeBlocks>true</AllowUnsafeBlocks>
    <AndroidSupportedAbis>armeabi-v7a;x86;arm64-v8a</AndroidSupportedAbis>
    <AndroidEnableSGenConcurrent>true</AndroidEnableSGenConcurrent>
    <MandroidI18n>cjk,mideast,other,rare,west</MandroidI18n>
    <AndroidLinkMode>SdkOnly</AndroidLinkMode>
    <ErrorReport>prompt</ErrorReport>
  </PropertyGroup>
  <PropertyGroup Condition="'$(Configuration)' == 'Debug'">
    <DebugSymbols>True</DebugSymbols>
    <DebugType>portable</DebugType>
    <Optimize>False</Optimize>
    <DefineConstants>DEBUG;TRACE</DefineConstants>
    <AndroidManagedSymbols>false</AndroidManagedSymbols>
    <AndroidUseSharedRuntime>true</AndroidUseSharedRuntime>
    <EmbedAssembliesIntoApk>false</EmbedAssembliesIntoApk>
  </PropertyGroup>
  <PropertyGroup Condition="'$(Configuration)' == 'Release'">
    <DebugSymbols>false</DebugSymbols>
    <DebugType>None</DebugType>
    <Optimize>True</Optimize>
    <AndroidManagedSymbols>false</AndroidManagedSymbols>
    <AndroidUseSharedRuntime>False</AndroidUseSharedRuntime>
    <EmbedAssembliesIntoApk>true</EmbedAssembliesIntoApk>
  </PropertyGroup>
  <ItemGroup>
    <None Include="$(MSBuildThisFileDirectory)\osu.licenseheader">
      <Link>osu.licenseheader</Link>
    </None>
  </ItemGroup>
  <ItemGroup>
    <Reference Include="System" />
    <Reference Include="System.Net.Http" />
    <Reference Include="System.Xml" />
    <Reference Include="System.Core" />
    <Reference Include="Mono.Android" />
    <Reference Include="Java.Interop" />
  </ItemGroup>
  <ItemGroup>
<<<<<<< HEAD
    <PackageReference Include="ppy.osu.Game.Resources" Version="2022.920.0" />
    <PackageReference Include="ppy.osu.Framework.Android" Version="2022.916.1" />
=======
    <PackageReference Include="ppy.osu.Game.Resources" Version="2022.831.0" />
    <PackageReference Include="ppy.osu.Framework.Android" Version="2022.922.0" />
>>>>>>> 4dbac917
  </ItemGroup>
  <ItemGroup Label="Transitive Dependencies">
    <!-- Realm needs to be directly referenced in all Xamarin projects, as it will not pull in its transitive dependencies otherwise. -->
    <PackageReference Include="Realm" Version="10.15.1" />
  </ItemGroup>
</Project><|MERGE_RESOLUTION|>--- conflicted
+++ resolved
@@ -51,13 +51,8 @@
     <Reference Include="Java.Interop" />
   </ItemGroup>
   <ItemGroup>
-<<<<<<< HEAD
-    <PackageReference Include="ppy.osu.Game.Resources" Version="2022.920.0" />
-    <PackageReference Include="ppy.osu.Framework.Android" Version="2022.916.1" />
-=======
-    <PackageReference Include="ppy.osu.Game.Resources" Version="2022.831.0" />
     <PackageReference Include="ppy.osu.Framework.Android" Version="2022.922.0" />
->>>>>>> 4dbac917
+    <PackageReference Include="ppy.osu.Game.Resources" Version="2022.1003.0" />
   </ItemGroup>
   <ItemGroup Label="Transitive Dependencies">
     <!-- Realm needs to be directly referenced in all Xamarin projects, as it will not pull in its transitive dependencies otherwise. -->
