﻿<Project Sdk="Microsoft.NET.Sdk">
  <PropertyGroup Label="Project">
    <TargetFramework>netstandard2.1</TargetFramework>
    <OutputType>Library</OutputType>
    <AllowUnsafeBlocks>true</AllowUnsafeBlocks>
  </PropertyGroup>
  <PropertyGroup Label="Nuget">
    <Title>osu!</Title>
    <PackageId>ppy.osu.Game</PackageId>
    <Version>0.0.0</Version>
    <PackageIcon>icon.png</PackageIcon>
    <IsPackable>true</IsPackable>
  </PropertyGroup>
  <ItemGroup Label="Icon">
    <None Include="..\assets\lazer-nuget.png">
      <Pack>True</Pack>
      <PackagePath>icon.png</PackagePath>
    </None>
  </ItemGroup>
  <ItemGroup Label="Package References">
    <PackageReference Include="AutoMapper" Version="10.1.1" />
    <PackageReference Include="Dapper" Version="2.0.78" />
    <PackageReference Include="DiffPlex" Version="1.6.3" />
    <PackageReference Include="Humanizer" Version="2.8.26" />
    <PackageReference Include="Microsoft.AspNetCore.SignalR.Client" Version="3.1.10" />
    <PackageReference Include="Microsoft.AspNetCore.SignalR.Protocols.NewtonsoftJson" Version="3.1.10" />
    <PackageReference Include="Microsoft.EntityFrameworkCore.Sqlite" Version="2.2.6" />
    <PackageReference Include="Microsoft.EntityFrameworkCore.Sqlite.Core" Version="2.2.6" />
    <PackageReference Include="Newtonsoft.Json" Version="12.0.3" />
<<<<<<< HEAD
    <PackageReference Include="ppy.osu.Framework" Version="2021.114.0" />
=======
    <PackageReference Include="ppy.osu.Framework" Version="2021.115.1" />
>>>>>>> ffe2a710
    <PackageReference Include="ppy.osu.Game.Resources" Version="2020.1202.0" />
    <PackageReference Include="Realm" Version="10.0.0-beta.3" />
    <PackageReference Include="Sentry" Version="2.1.8" />
    <PackageReference Include="SharpCompress" Version="0.26.0" />
    <PackageReference Include="NUnit" Version="3.12.0" />
    <PackageReference Include="System.ComponentModel.Annotations" Version="5.0.0" />
  </ItemGroup>
</Project><|MERGE_RESOLUTION|>--- conflicted
+++ resolved
@@ -27,11 +27,7 @@
     <PackageReference Include="Microsoft.EntityFrameworkCore.Sqlite" Version="2.2.6" />
     <PackageReference Include="Microsoft.EntityFrameworkCore.Sqlite.Core" Version="2.2.6" />
     <PackageReference Include="Newtonsoft.Json" Version="12.0.3" />
-<<<<<<< HEAD
-    <PackageReference Include="ppy.osu.Framework" Version="2021.114.0" />
-=======
     <PackageReference Include="ppy.osu.Framework" Version="2021.115.1" />
->>>>>>> ffe2a710
     <PackageReference Include="ppy.osu.Game.Resources" Version="2020.1202.0" />
     <PackageReference Include="Realm" Version="10.0.0-beta.3" />
     <PackageReference Include="Sentry" Version="2.1.8" />
