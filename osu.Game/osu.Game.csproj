--- conflicted
+++ resolved
@@ -35,13 +35,8 @@
       <PrivateAssets>all</PrivateAssets>
       <IncludeAssets>runtime; build; native; contentfiles; analyzers; buildtransitive</IncludeAssets>
     </PackageReference>
-<<<<<<< HEAD
-    <PackageReference Include="Realm" Version="10.2.1" />
+    <PackageReference Include="Realm" Version="10.3.0" />
     <PackageReference Include="ppy.osu.Framework" Version="2021.712.0" />
-=======
-    <PackageReference Include="Realm" Version="10.3.0" />
-    <PackageReference Include="ppy.osu.Framework" Version="2021.707.0" />
->>>>>>> d85fc08d
     <PackageReference Include="ppy.osu.Game.Resources" Version="2021.706.0" />
     <PackageReference Include="Sentry" Version="3.6.0" />
     <PackageReference Include="SharpCompress" Version="0.28.3" />
