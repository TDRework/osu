﻿<Project Sdk="Microsoft.NET.Sdk">
  <Import Project="..\osu.Game.props" />
  <PropertyGroup Label="Project">
    <TargetFramework>netstandard2.0</TargetFramework>
    <OutputType>Library</OutputType>
    <PlatformTarget>AnyCPU</PlatformTarget>
    <AllowUnsafeBlocks>true</AllowUnsafeBlocks>
    <WarningLevel>0</WarningLevel>
  </PropertyGroup>
  <ItemGroup Label="Service">
    <Service Include="{82a7f48d-3b50-4b1e-b82e-3ada8210c358}" />
  </ItemGroup>
  <ItemGroup Label="Project References">
    <ProjectReference Include="..\..\osu-framework\osu.Framework\osu.Framework.csproj" />
    <ProjectReference Include="..\osu-resources\osu.Game.Resources\osu.Game.Resources.csproj" />
  </ItemGroup>
  <ItemGroup Label="Package References">
    <PackageReference Include="Humanizer" Version="2.5.1" />
    <PackageReference Include="Microsoft.EntityFrameworkCore.Sqlite" Version="2.1.4" />
    <PackageReference Include="Microsoft.EntityFrameworkCore.Sqlite.Core" Version="2.1.4" />
    <PackageReference Include="Newtonsoft.Json" Version="11.0.2" />
<<<<<<< HEAD
    <PackageReference Include="ppy.osu.Framework" Version="0.0.7459" />
=======
    <PackageReference Include="ppy.osu.Framework" Version="2018.1105.0" />
>>>>>>> 1fbf15d6
    <PackageReference Include="SharpCompress" Version="0.22.0" />
    <PackageReference Include="NUnit" Version="3.11.0" />
    <PackageReference Include="SharpRaven" Version="2.4.0" />
    <PackageReference Include="System.ComponentModel.Annotations" Version="4.5.0" />
  </ItemGroup>
</Project><|MERGE_RESOLUTION|>--- conflicted
+++ resolved
@@ -11,7 +11,6 @@
     <Service Include="{82a7f48d-3b50-4b1e-b82e-3ada8210c358}" />
   </ItemGroup>
   <ItemGroup Label="Project References">
-    <ProjectReference Include="..\..\osu-framework\osu.Framework\osu.Framework.csproj" />
     <ProjectReference Include="..\osu-resources\osu.Game.Resources\osu.Game.Resources.csproj" />
   </ItemGroup>
   <ItemGroup Label="Package References">
@@ -19,11 +18,7 @@
     <PackageReference Include="Microsoft.EntityFrameworkCore.Sqlite" Version="2.1.4" />
     <PackageReference Include="Microsoft.EntityFrameworkCore.Sqlite.Core" Version="2.1.4" />
     <PackageReference Include="Newtonsoft.Json" Version="11.0.2" />
-<<<<<<< HEAD
-    <PackageReference Include="ppy.osu.Framework" Version="0.0.7459" />
-=======
     <PackageReference Include="ppy.osu.Framework" Version="2018.1105.0" />
->>>>>>> 1fbf15d6
     <PackageReference Include="SharpCompress" Version="0.22.0" />
     <PackageReference Include="NUnit" Version="3.11.0" />
     <PackageReference Include="SharpRaven" Version="2.4.0" />
