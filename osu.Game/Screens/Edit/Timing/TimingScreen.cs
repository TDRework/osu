--- conflicted
+++ resolved
@@ -76,7 +76,7 @@
             private OsuButton deleteButton;
             private ControlPointTable table;
 
-            private BindableList<ControlPointGroup> controlGroups;
+            private IBindableList<ControlPointGroup> controlGroups;
 
             [Resolved]
             private EditorClock clock { get; set; }
@@ -141,12 +141,7 @@
 
                 selectedGroup.BindValueChanged(selected => { deleteButton.Enabled.Value = selected.NewValue != null; }, true);
 
-<<<<<<< HEAD
-                // todo: remove cast after https://github.com/ppy/osu-framework/pull/3906 is merged
-                controlGroups = (BindableList<ControlPointGroup>)Beatmap.Value.Beatmap.ControlPointInfo.Groups.GetBoundCopy();
-=======
                 controlGroups = Beatmap.Value.Beatmap.ControlPointInfo.Groups.GetBoundCopy();
->>>>>>> db78a0ed
 
                 controlGroups.BindCollectionChanged((sender, args) =>
                 {
