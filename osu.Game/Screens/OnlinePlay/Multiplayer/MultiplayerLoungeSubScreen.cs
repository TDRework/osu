--- conflicted
+++ resolved
@@ -21,7 +21,6 @@
         [Resolved]
         private MultiplayerClient client { get; set; }
 
-<<<<<<< HEAD
         protected override FilterControl CreateFilterControl() => new MultiplayerFilterControl();
 
         protected override OsuButton CreateNewRoomButton() => new CreateMultiplayerMatchButton();
@@ -34,10 +33,7 @@
 
         protected override RoomSubScreen CreateRoomSubScreen(Room room) => new MultiplayerMatchSubScreen(room);
 
-        public override void Open(Room room)
-=======
         protected override void OpenNewRoom(Room room)
->>>>>>> b43f5f75
         {
             if (client?.IsConnected.Value != true)
             {
