--- conflicted
+++ resolved
@@ -32,16 +32,12 @@
         [Resolved(typeof(Room), nameof(Room.Playlist))]
         protected BindableList<PlaylistItem> Playlist { get; private set; }
 
-<<<<<<< HEAD
         protected readonly Bindable<IReadOnlyList<Mod>> FreeMods = new Bindable<IReadOnlyList<Mod>>(Array.Empty<Mod>());
 
-=======
         [CanBeNull]
         [Resolved(CanBeNull = true)]
         private IBindable<PlaylistItem> selectedItem { get; set; }
 
-        private readonly Bindable<IReadOnlyList<Mod>> freeMods = new Bindable<IReadOnlyList<Mod>>(Array.Empty<Mod>());
->>>>>>> a2aec6bc
         private readonly FreeModSelectOverlay freeModSelectOverlay;
 
         private WorkingBeatmap initialBeatmap;
@@ -76,13 +72,8 @@
 
             // At this point, Mods contains both the required and allowed mods. For selection purposes, it should only contain the required mods.
             // Similarly, freeMods is currently empty but should only contain the allowed mods.
-<<<<<<< HEAD
-            Mods.Value = Playlist.FirstOrDefault()?.RequiredMods.Select(m => m.CreateCopy()).ToArray() ?? Array.Empty<Mod>();
-            FreeMods.Value = Playlist.FirstOrDefault()?.AllowedMods.Select(m => m.CreateCopy()).ToArray() ?? Array.Empty<Mod>();
-=======
             Mods.Value = selectedItem?.Value?.RequiredMods.Select(m => m.CreateCopy()).ToArray() ?? Array.Empty<Mod>();
-            freeMods.Value = selectedItem?.Value?.AllowedMods.Select(m => m.CreateCopy()).ToArray() ?? Array.Empty<Mod>();
->>>>>>> a2aec6bc
+            FreeMods.Value = selectedItem?.Value?.AllowedMods.Select(m => m.CreateCopy()).ToArray() ?? Array.Empty<Mod>();
 
             Ruleset.BindValueChanged(onRulesetChanged);
         }
