// Copyright (c) ppy Pty Ltd <contact@ppy.sh>. Licensed under the MIT Licence.
// See the LICENCE file in the repository root for full licence text.

using System;
using System.Collections.Generic;
using System.Linq;
using System.Threading.Tasks;
using osu.Framework.Allocation;
using osu.Framework.Bindables;
using osu.Framework.Graphics;
using osu.Framework.Graphics.Colour;
using osu.Framework.Graphics.Containers;
using osu.Framework.Graphics.Cursor;
using osu.Framework.Graphics.Shapes;
using osu.Framework.Graphics.Sprites;
using osu.Framework.Input.Events;
using osu.Framework.Localisation;
using osu.Framework.Logging;
using osu.Game.Beatmaps;
using osu.Game.Beatmaps.Drawables;
using osu.Game.Database;
using osu.Game.Graphics;
using osu.Game.Graphics.Containers;
using osu.Game.Graphics.UserInterface;
using osu.Game.Online;
using osu.Game.Online.Chat;
using osu.Game.Online.Rooms;
using osu.Game.Overlays.BeatmapSet;
using osu.Game.Rulesets;
using osu.Game.Rulesets.Mods;
using osu.Game.Screens.Play.HUD;
using osu.Game.Users.Drawables;
using osuTK;
using osuTK.Graphics;

namespace osu.Game.Screens.OnlinePlay
{
    public class DrawableRoomPlaylistItem : OsuRearrangeableListItem<PlaylistItem>
    {
        public const float HEIGHT = 50;

        private const float icon_height = 34;

        /// <summary>
        /// Invoked when this item requests to be deleted.
        /// </summary>
        public Action<PlaylistItem> RequestDeletion;

        /// <summary>
        /// Invoked when this item requests its results to be shown.
        /// </summary>
        public Action<PlaylistItem> RequestResults;

        /// <summary>
        /// Invoked when this item requests to be edited.
        /// </summary>
        public Action<PlaylistItem> RequestEdit;

        /// <summary>
        /// The currently-selected item, used to show a border around this item.
        /// May be updated by this item if <see cref="AllowSelection"/> is <c>true</c>.
        /// </summary>
        public readonly Bindable<PlaylistItem> SelectedItem = new Bindable<PlaylistItem>();

        public readonly PlaylistItem Item;

        private readonly DelayedLoadWrapper onScreenLoader = new DelayedLoadWrapper(Empty) { RelativeSizeAxes = Axes.Both };
        private readonly IBindable<bool> valid = new Bindable<bool>();

        private IBeatmapInfo beatmap;
        private IRulesetInfo ruleset;
        private Mod[] requiredMods;

        private Container maskingContainer;
        private Container difficultyIconContainer;
        private LinkFlowContainer beatmapText;
        private LinkFlowContainer authorText;
        private ExplicitContentBeatmapPill explicitContentPill;
        private ModDisplay modDisplay;
        private FillFlowContainer buttonsFlow;
        private UpdateableAvatar ownerAvatar;
        private Drawable showResultsButton;
        private Drawable editButton;
        private Drawable removeButton;
        private PanelBackground panelBackground;
        private FillFlowContainer mainFillFlow;

        [Resolved]
        private RulesetStore rulesets { get; set; }

        [Resolved]
        private OsuColour colours { get; set; }

        [Resolved]
        private UserLookupCache userLookupCache { get; set; }

        [Resolved]
        private BeatmapLookupCache beatmapLookupCache { get; set; }

        protected override bool ShouldBeConsideredForInput(Drawable child) => AllowReordering || AllowDeletion || !AllowSelection || SelectedItem.Value == Model;

        public DrawableRoomPlaylistItem(PlaylistItem item)
            : base(item)
        {
            Item = item;

            valid.BindTo(item.Valid);

            if (item.Expired)
                Colour = OsuColour.Gray(0.5f);
        }

        [BackgroundDependencyLoader]
        private void load()
        {
            maskingContainer.BorderColour = colours.Yellow;

            ruleset = rulesets.GetRuleset(Item.RulesetID);
            var rulesetInstance = ruleset?.CreateInstance();

            requiredMods = Item.RequiredMods.Select(m => m.ToMod(rulesetInstance)).ToArray();
        }

        protected override void LoadComplete()
        {
            base.LoadComplete();

            SelectedItem.BindValueChanged(selected =>
            {
                bool isCurrent = selected.NewValue == Model;

                if (!valid.Value)
                {
                    // Don't allow selection when not valid.
                    if (isCurrent)
                    {
                        SelectedItem.Value = selected.OldValue;
                    }

                    // Don't update border when not valid (the border is displaying this fact).
                    return;
                }

                maskingContainer.BorderThickness = isCurrent ? 5 : 0;
            }, true);

            valid.BindValueChanged(_ => Scheduler.AddOnce(refresh));

            onScreenLoader.DelayedLoadStarted += _ =>
            {
                Task.Run(async () =>
                {
                    try
                    {
                        if (showItemOwner)
                        {
                            var foundUser = await userLookupCache.GetUserAsync(Item.OwnerID).ConfigureAwait(false);
                            Schedule(() => ownerAvatar.User = foundUser);
                        }

                        beatmap = await beatmapLookupCache.GetBeatmapAsync(Item.Beatmap.OnlineID).ConfigureAwait(false);

                        Scheduler.AddOnce(refresh);
                    }
                    catch (Exception e)
                    {
                        Logger.Log($"Error while populating playlist item {e}");
                    }
                });
            };

            refresh();
        }

        /// <summary>
        /// Whether this item can be selected.
        /// </summary>
        public bool AllowSelection { get; set; }

        /// <summary>
        /// Whether this item can be reordered in the playlist.
        /// </summary>
        public bool AllowReordering
        {
            get => ShowDragHandle.Value;
            set => ShowDragHandle.Value = value;
        }

        private bool allowDeletion;

        /// <summary>
        /// Whether this item can be deleted.
        /// </summary>
        public bool AllowDeletion
        {
            get => allowDeletion;
            set
            {
                allowDeletion = value;

                if (removeButton != null)
                    removeButton.Alpha = value ? 1 : 0;
            }
        }

        private bool allowShowingResults;

        /// <summary>
        /// Whether this item can have results shown.
        /// </summary>
        public bool AllowShowingResults
        {
            get => allowShowingResults;
            set
            {
                allowShowingResults = value;

                if (showResultsButton != null)
                    showResultsButton.Alpha = value ? 1 : 0;
            }
        }

        private bool allowEditing;

        /// <summary>
        /// Whether this item can be edited.
        /// </summary>
        public bool AllowEditing
        {
            get => allowEditing;
            set
            {
                allowEditing = value;

                if (editButton != null)
                    editButton.Alpha = value ? 1 : 0;
            }
        }

        private bool showItemOwner;

        /// <summary>
        /// Whether to display the avatar of the user which owns this playlist item.
        /// </summary>
        public bool ShowItemOwner
        {
            get => showItemOwner;
            set
            {
                showItemOwner = value;

                if (ownerAvatar != null)
                    ownerAvatar.Alpha = value ? 1 : 0;
            }
        }

        private void refresh()
        {
            if (!valid.Value)
            {
                maskingContainer.BorderThickness = 5;
                maskingContainer.BorderColour = colours.Red;
            }

            if (beatmap != null)
                difficultyIconContainer.Child = new DifficultyIcon(beatmap, ruleset, requiredMods, performBackgroundDifficultyLookup: false) { Size = new Vector2(icon_height) };
            else
                difficultyIconContainer.Clear();

            panelBackground.Beatmap.Value = beatmap;

            beatmapText.Clear();

            if (beatmap != null)
            {
<<<<<<< HEAD
                beatmapText.AddLink(beatmap.GetDisplayTitleRomanisable(), LinkAction.OpenBeatmap, beatmap.OnlineID.ToString(), null, text =>
                {
                    text.Truncate = true;
                });
=======
                beatmapText.AddLink(Item.Beatmap.Value.GetDisplayTitleRomanisable(includeCreator: false),
                    LinkAction.OpenBeatmap,
                    Item.Beatmap.Value.OnlineID.ToString(),
                    null,
                    text =>
                    {
                        text.Truncate = true;
                    });
>>>>>>> 510d1d62
            }

            authorText.Clear();

            if (!string.IsNullOrEmpty(beatmap?.Metadata.Author.Username))
            {
                authorText.AddText("mapped by ");
                authorText.AddUserLink(beatmap.Metadata.Author);
            }

            bool hasExplicitContent = (beatmap?.BeatmapSet as IBeatmapSetOnlineInfo)?.HasExplicitContent == true;
            explicitContentPill.Alpha = hasExplicitContent ? 1 : 0;

            modDisplay.Current.Value = requiredMods.ToArray();

            buttonsFlow.Clear();
            buttonsFlow.ChildrenEnumerable = createButtons();

            difficultyIconContainer.FadeInFromZero(500, Easing.OutQuint);
            mainFillFlow.FadeInFromZero(500, Easing.OutQuint);
        }

        protected override Drawable CreateContent()
        {
            Action<SpriteText> fontParameters = s => s.Font = OsuFont.Default.With(weight: FontWeight.SemiBold);

            return maskingContainer = new Container
            {
                RelativeSizeAxes = Axes.X,
                Height = HEIGHT,
                Masking = true,
                CornerRadius = 10,
                Children = new Drawable[]
                {
                    new Box // A transparent box that forces the border to be drawn if the panel background is opaque
                    {
                        RelativeSizeAxes = Axes.Both,
                        Alpha = 0,
                        AlwaysPresent = true
                    },
                    onScreenLoader,
                    panelBackground = new PanelBackground
                    {
                        RelativeSizeAxes = Axes.Both,
                    },
                    new GridContainer
                    {
                        RelativeSizeAxes = Axes.Both,
                        ColumnDimensions = new[]
                        {
                            new Dimension(GridSizeMode.AutoSize),
                            new Dimension(),
                            new Dimension(GridSizeMode.AutoSize),
                            new Dimension(GridSizeMode.AutoSize)
                        },
                        Content = new[]
                        {
                            new Drawable[]
                            {
                                difficultyIconContainer = new Container
                                {
                                    Anchor = Anchor.CentreLeft,
                                    Origin = Anchor.CentreLeft,
                                    AutoSizeAxes = Axes.Both,
                                    Margin = new MarginPadding { Left = 8, Right = 8 },
                                },
                                mainFillFlow = new FillFlowContainer
                                {
                                    Anchor = Anchor.CentreLeft,
                                    Origin = Anchor.CentreLeft,
                                    AutoSizeAxes = Axes.Y,
                                    RelativeSizeAxes = Axes.X,
                                    Direction = FillDirection.Vertical,
                                    Children = new Drawable[]
                                    {
                                        beatmapText = new LinkFlowContainer(fontParameters)
                                        {
                                            RelativeSizeAxes = Axes.X,
                                            // workaround to ensure only the first line of text shows, emulating truncation (but without ellipsis at the end).
                                            // TODO: remove when text/link flow can support truncation with ellipsis natively.
                                            Height = OsuFont.DEFAULT_FONT_SIZE,
                                            Masking = true
                                        },
                                        new FillFlowContainer
                                        {
                                            AutoSizeAxes = Axes.Both,
                                            Direction = FillDirection.Horizontal,
                                            Spacing = new Vector2(10f, 0),
                                            Children = new Drawable[]
                                            {
                                                new FillFlowContainer
                                                {
                                                    AutoSizeAxes = Axes.Both,
                                                    Direction = FillDirection.Horizontal,
                                                    Spacing = new Vector2(10f, 0),
                                                    Children = new Drawable[]
                                                    {
                                                        authorText = new LinkFlowContainer(fontParameters) { AutoSizeAxes = Axes.Both },
                                                        explicitContentPill = new ExplicitContentBeatmapPill
                                                        {
                                                            Alpha = 0f,
                                                            Anchor = Anchor.CentreLeft,
                                                            Origin = Anchor.CentreLeft,
                                                            Margin = new MarginPadding { Top = 3f },
                                                        }
                                                    },
                                                },
                                                new Container
                                                {
                                                    Anchor = Anchor.CentreLeft,
                                                    Origin = Anchor.CentreLeft,
                                                    AutoSizeAxes = Axes.Both,
                                                    Child = modDisplay = new ModDisplay
                                                    {
                                                        Scale = new Vector2(0.4f),
                                                        ExpansionMode = ExpansionMode.AlwaysExpanded
                                                    }
                                                }
                                            }
                                        }
                                    }
                                },
                                buttonsFlow = new FillFlowContainer
                                {
                                    Anchor = Anchor.CentreRight,
                                    Origin = Anchor.CentreRight,
                                    Direction = FillDirection.Horizontal,
                                    Margin = new MarginPadding { Horizontal = 8 },
                                    AutoSizeAxes = Axes.Both,
                                    Spacing = new Vector2(5),
                                    ChildrenEnumerable = createButtons().Select(button => button.With(b =>
                                    {
                                        b.Anchor = Anchor.Centre;
                                        b.Origin = Anchor.Centre;
                                    }))
                                },
                                ownerAvatar = new OwnerAvatar
                                {
                                    Anchor = Anchor.Centre,
                                    Origin = Anchor.Centre,
                                    Size = new Vector2(icon_height),
                                    Margin = new MarginPadding { Right = 8 },
                                    Masking = true,
                                    CornerRadius = 4,
                                    Alpha = ShowItemOwner ? 1 : 0
                                },
                            }
                        }
                    },
                }
            };
        }

        private IEnumerable<Drawable> createButtons() => new[]
        {
            showResultsButton = new GrayButton(FontAwesome.Solid.ChartPie)
            {
                Size = new Vector2(30, 30),
                Action = () => RequestResults?.Invoke(Item),
                Alpha = AllowShowingResults ? 1 : 0,
                TooltipText = "View results"
            },
            beatmap == null ? Empty() : new PlaylistDownloadButton(beatmap),
            editButton = new PlaylistEditButton
            {
                Size = new Vector2(30, 30),
                Alpha = AllowEditing ? 1 : 0,
                Action = () => RequestEdit?.Invoke(Item),
                TooltipText = "Edit"
            },
            removeButton = new PlaylistRemoveButton
            {
                Size = new Vector2(30, 30),
                Alpha = AllowDeletion ? 1 : 0,
                Action = () => RequestDeletion?.Invoke(Item),
                TooltipText = "Remove from playlist"
            },
        };

        protected override bool OnClick(ClickEvent e)
        {
            if (AllowSelection && valid.Value)
                SelectedItem.Value = Model;
            return true;
        }

        public class PlaylistEditButton : GrayButton
        {
            public PlaylistEditButton()
                : base(FontAwesome.Solid.Edit)
            {
            }
        }

        public class PlaylistRemoveButton : GrayButton
        {
            public PlaylistRemoveButton()
                : base(FontAwesome.Solid.MinusSquare)
            {
            }
        }

        private sealed class PlaylistDownloadButton : BeatmapDownloadButton
        {
            private readonly IBeatmapInfo beatmap;

            [Resolved]
            private BeatmapManager beatmapManager { get; set; }

            // required for download tracking, as this button hides itself. can probably be removed with a bit of consideration.
            public override bool IsPresent => true;

            private const float width = 50;

            public PlaylistDownloadButton(IBeatmapInfo beatmap)
                : base(beatmap.BeatmapSet)
            {
                this.beatmap = beatmap;

                Size = new Vector2(width, 30);
                Alpha = 0;
            }

            protected override void LoadComplete()
            {
                State.BindValueChanged(stateChanged, true);

                // base implementation calls FinishTransforms, so should be run after the above state update.
                base.LoadComplete();
            }

            private void stateChanged(ValueChangedEvent<DownloadState> state)
            {
                switch (state.NewValue)
                {
                    case DownloadState.LocallyAvailable:
                        // Perform a local query of the beatmap by beatmap checksum, and reset the state if not matching.
                        if (beatmapManager.QueryBeatmap(b => b.MD5Hash == beatmap.MD5Hash) == null)
                            State.Value = DownloadState.NotDownloaded;
                        else
                        {
                            this.FadeTo(0, 500)
                                .ResizeWidthTo(0, 500, Easing.OutQuint);
                        }

                        break;

                    default:
                        this.ResizeWidthTo(width, 500, Easing.OutQuint)
                            .FadeTo(1, 500);
                        break;
                }
            }
        }

        // For now, this is the same implementation as in PanelBackground, but supports a beatmap info rather than a working beatmap
        private class PanelBackground : Container // todo: should be a buffered container (https://github.com/ppy/osu-framework/issues/3222)
        {
            public readonly Bindable<IBeatmapInfo> Beatmap = new Bindable<IBeatmapInfo>();

            public PanelBackground()
            {
                UpdateableBeatmapBackgroundSprite backgroundSprite;

                InternalChildren = new Drawable[]
                {
                    backgroundSprite = new UpdateableBeatmapBackgroundSprite
                    {
                        RelativeSizeAxes = Axes.Both,
                        FillMode = FillMode.Fill,
                    },
                    new FillFlowContainer
                    {
                        Depth = -1,
                        RelativeSizeAxes = Axes.Both,
                        Direction = FillDirection.Horizontal,
                        // This makes the gradient not be perfectly horizontal, but diagonal at a ~40° angle
                        Shear = new Vector2(0.8f, 0),
                        Alpha = 0.5f,
                        Children = new[]
                        {
                            // The left half with no gradient applied
                            new Box
                            {
                                RelativeSizeAxes = Axes.Both,
                                Colour = Color4.Black,
                                Width = 0.4f,
                            },
                            // Piecewise-linear gradient with 2 segments to make it appear smoother
                            new Box
                            {
                                RelativeSizeAxes = Axes.Both,
                                Colour = ColourInfo.GradientHorizontal(Color4.Black, new Color4(0f, 0f, 0f, 0.7f)),
                                Width = 0.4f,
                            },
                            new Box
                            {
                                RelativeSizeAxes = Axes.Both,
                                Colour = ColourInfo.GradientHorizontal(new Color4(0f, 0f, 0f, 0.7f), new Color4(0, 0, 0, 0.4f)),
                                Width = 0.4f,
                            },
                        }
                    }
                };

                // manual binding required as playlists don't expose IBeatmapInfo currently.
                // may be removed in the future if this changes.
                Beatmap.BindValueChanged(beatmap => backgroundSprite.Beatmap.Value = beatmap.NewValue);
            }
        }

        private class OwnerAvatar : UpdateableAvatar, IHasTooltip
        {
            public OwnerAvatar()
            {
                AddInternal(new TooltipArea(this)
                {
                    RelativeSizeAxes = Axes.Both,
                    Depth = -1
                });
            }

            public LocalisableString TooltipText => User == null ? string.Empty : $"queued by {User.Username}";

            private class TooltipArea : Component, IHasTooltip
            {
                private readonly OwnerAvatar avatar;

                public TooltipArea(OwnerAvatar avatar)
                {
                    this.avatar = avatar;
                }

                public LocalisableString TooltipText => avatar.TooltipText;
            }
        }
    }
}<|MERGE_RESOLUTION|>--- conflicted
+++ resolved
@@ -273,21 +273,14 @@
 
             if (beatmap != null)
             {
-<<<<<<< HEAD
-                beatmapText.AddLink(beatmap.GetDisplayTitleRomanisable(), LinkAction.OpenBeatmap, beatmap.OnlineID.ToString(), null, text =>
-                {
-                    text.Truncate = true;
-                });
-=======
-                beatmapText.AddLink(Item.Beatmap.Value.GetDisplayTitleRomanisable(includeCreator: false),
+                beatmapText.AddLink(beatmap.GetDisplayTitleRomanisable(includeCreator: false),
                     LinkAction.OpenBeatmap,
-                    Item.Beatmap.Value.OnlineID.ToString(),
+                    beatmap.OnlineID.ToString(),
                     null,
                     text =>
                     {
                         text.Truncate = true;
                     });
->>>>>>> 510d1d62
             }
 
             authorText.Clear();
