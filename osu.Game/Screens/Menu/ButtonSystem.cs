--- conflicted
+++ resolved
@@ -319,24 +319,14 @@
                     logoDelayedAction?.Cancel();
                     logoDelayedAction = Scheduler.AddDelayed(() =>
                     {
-<<<<<<< HEAD
-=======
                         logoTracking = false;
 
-                        hideOverlaysOnEnter.Value = true;
-                        allowOpeningOverlays.Value = false;
-
->>>>>>> 68910745
                         logo.ClearTransforms(targetMember: nameof(Position));
                         logo.RelativePositionAxes = Axes.Both;
 
                         logo.MoveTo(new Vector2(0.5f), 800, Easing.OutExpo);
                         logo.ScaleTo(1, 800, Easing.OutExpo);
-<<<<<<< HEAD
-                    }, 150);
-=======
                     }, buttonArea.Alpha * 150);
->>>>>>> 68910745
                     break;
                 case MenuState.TopLevel:
                 case MenuState.Play:
@@ -360,15 +350,8 @@
                             {
                                 logoTracking = true;
 
-<<<<<<< HEAD
-                                logo.Impact();
-=======
                                 if (impact)
                                     logo.Impact();
-
-                                hideOverlaysOnEnter.Value = false;
-                                allowOpeningOverlays.Value = true;
->>>>>>> 68910745
                             }, 200);
                             break;
                         default:
