// Copyright (c) ppy Pty Ltd <contact@ppy.sh>. Licensed under the MIT Licence.
// See the LICENCE file in the repository root for full licence text.

using JetBrains.Annotations;
using osu.Framework.IO.Stores;
using osu.Game.Extensions;
using osu.Game.IO;
using osuTK.Graphics;

namespace osu.Game.Skinning
{
    public class DefaultLegacySkin : LegacySkin
    {
        public DefaultLegacySkin(IResourceStore<byte[]> storage, IStorageResourceProvider resources)
            : this(Info, storage, resources)
        {
        }

<<<<<<< HEAD
=======
        [UsedImplicitly(ImplicitUseKindFlags.InstantiatedWithFixedConstructorSignature)]
>>>>>>> 8bf05e14
        public DefaultLegacySkin(SkinInfo skin, IResourceStore<byte[]> storage, IStorageResourceProvider resources)
            : base(skin, storage, resources, string.Empty)
        {
            Configuration.CustomColours["SliderBall"] = new Color4(2, 170, 255, 255);
            Configuration.AddComboColours(
                new Color4(255, 192, 0, 255),
                new Color4(0, 202, 0, 255),
                new Color4(18, 124, 255, 255),
                new Color4(242, 24, 57, 255)
            );

            Configuration.LegacyVersion = 2.7m;
        }

        public static SkinInfo Info { get; } = new SkinInfo
        {
            ID = SkinInfo.CLASSIC_SKIN, // this is temporary until database storage is decided upon.
            Name = "osu!classic",
            Creator = "team osu!",
<<<<<<< HEAD
            InstantiationInfo = typeof(DefaultLegacySkin).AssemblyQualifiedName,
=======
            InstantiationInfo = typeof(DefaultLegacySkin).GetInvariantInstantiationInfo()
>>>>>>> 8bf05e14
        };
    }
}<|MERGE_RESOLUTION|>--- conflicted
+++ resolved
@@ -16,10 +16,7 @@
         {
         }
 
-<<<<<<< HEAD
-=======
         [UsedImplicitly(ImplicitUseKindFlags.InstantiatedWithFixedConstructorSignature)]
->>>>>>> 8bf05e14
         public DefaultLegacySkin(SkinInfo skin, IResourceStore<byte[]> storage, IStorageResourceProvider resources)
             : base(skin, storage, resources, string.Empty)
         {
@@ -39,11 +36,7 @@
             ID = SkinInfo.CLASSIC_SKIN, // this is temporary until database storage is decided upon.
             Name = "osu!classic",
             Creator = "team osu!",
-<<<<<<< HEAD
-            InstantiationInfo = typeof(DefaultLegacySkin).AssemblyQualifiedName,
-=======
             InstantiationInfo = typeof(DefaultLegacySkin).GetInvariantInstantiationInfo()
->>>>>>> 8bf05e14
         };
     }
 }