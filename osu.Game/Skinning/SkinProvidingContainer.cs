--- conflicted
+++ resolved
@@ -126,15 +126,10 @@
         {
             foreach (var (_, lookupWrapper) in skinSources)
             {
-<<<<<<< HEAD
-                if (lookup is GlobalSkinColours || lookup is SkinComboColourLookup || lookup is SkinCustomColourLookup)
-                    return lookupWithFallback<TLookup, TValue>(lookup, AllowColourLookup);
-=======
                 Texture sourceTexture;
                 if ((sourceTexture = lookupWrapper.GetTexture(componentName, wrapModeS, wrapModeT)) != null)
                     return sourceTexture;
             }
->>>>>>> 6cc81c24
 
             if (!AllowFallingBackToParent)
                 return null;
@@ -277,6 +272,7 @@
                 switch (lookup)
                 {
                     case GlobalSkinColours _:
+                    case SkinComboColourLookup _:
                     case SkinCustomColourLookup _:
                         if (provider.AllowColourLookup)
                             return skin.GetConfig<TLookup, TValue>(lookup);
