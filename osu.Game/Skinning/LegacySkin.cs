// Copyright (c) ppy Pty Ltd <contact@ppy.sh>. Licensed under the MIT Licence.
// See the LICENCE file in the repository root for full licence text.

using System.Collections.Generic;
using System.IO;
using System.Linq;
using JetBrains.Annotations;
using osu.Framework.Audio;
using osu.Framework.Audio.Sample;
using osu.Framework.Bindables;
using osu.Framework.Graphics;
using osu.Framework.Graphics.Textures;
using osu.Framework.IO.Stores;
using osu.Game.Audio;
using osu.Game.IO;
using osu.Game.Rulesets.Scoring;
using osuTK.Graphics;

namespace osu.Game.Skinning
{
    public class LegacySkin : Skin
    {
        [CanBeNull]
        protected TextureStore Textures;

        [CanBeNull]
        protected IResourceStore<SampleChannel> Samples;

        protected new LegacySkinConfiguration Configuration => (LegacySkinConfiguration)base.Configuration;

        public LegacySkin(SkinInfo skin, IResourceStore<byte[]> storage, AudioManager audioManager)
            : this(skin, new LegacySkinResourceStore<SkinFileInfo>(skin, storage), audioManager, "skin.ini")
        {
        }

        protected LegacySkin(SkinInfo skin, IResourceStore<byte[]> storage, AudioManager audioManager, string filename)
            : base(skin)
        {
            Stream stream = storage?.GetStream(filename);

            if (stream != null)
            {
                using (LineBufferedReader reader = new LineBufferedReader(stream))
<<<<<<< HEAD
                    base.Configuration = new LegacySkinDecoder().Decode(reader);
=======
                    Configuration = new LegacySkinDecoder().Decode(reader);
            }
>>>>>>> 7eaafe63
            else
                base.Configuration = new LegacySkinConfiguration { LegacyVersion = LegacySkinConfiguration.LATEST_VERSION };

            if (storage != null)
            {
                Samples = audioManager?.GetSampleStore(storage);
                Textures = new TextureStore(new TextureLoaderStore(storage));
            }
        }

        protected override void Dispose(bool isDisposing)
        {
            base.Dispose(isDisposing);
            Textures?.Dispose();
            Samples?.Dispose();
        }

        public override IBindable<TValue> GetConfig<TLookup, TValue>(TLookup lookup)
        {
            switch (lookup)
            {
                case GlobalSkinConfiguration global:
                    switch (global)
                    {
                        case GlobalSkinConfiguration.ComboColours:
                            return SkinUtils.As<TValue>(new Bindable<List<Color4>>(Configuration.ComboColours));
                    }

                    break;

                case GlobalSkinColour colour:
                    return SkinUtils.As<TValue>(getCustomColour(colour.ToString()));

                case LegacySkinConfigurations legacy:
                    switch (legacy)
                    {
                        case LegacySkinConfigurations.Version:
                            if (Configuration.LegacyVersion is decimal version)
                                return SkinUtils.As<TValue>(new Bindable<decimal>(version));

                            break;
                    }

                    break;

                case SkinCustomColourLookup customColour:
                    return SkinUtils.As<TValue>(getCustomColour(customColour.Lookup.ToString()));

                default:
                    try
                    {
                        if (Configuration.ConfigDictionary.TryGetValue(lookup.ToString(), out var val))
                        {
                            // special case for handling skins which use 1 or 0 to signify a boolean state.
                            if (typeof(TValue) == typeof(bool))
                                val = val == "1" ? "true" : "false";

                            var bindable = new Bindable<TValue>();
                            if (val != null)
                                bindable.Parse(val);
                            return bindable;
                        }
                    }
                    catch
                    {
                    }

                    break;
            }

            return null;
        }

        private IBindable<Color4> getCustomColour(string lookup) => Configuration.CustomColours.TryGetValue(lookup, out var col) ? new Bindable<Color4>(col) : null;

        public override Drawable GetDrawableComponent(ISkinComponent component)
        {
            switch (component)
            {
                case GameplaySkinComponent<HitResult> resultComponent:
                    switch (resultComponent.Component)
                    {
                        case HitResult.Miss:
                            return this.GetAnimation("hit0", true, false);

                        case HitResult.Meh:
                            return this.GetAnimation("hit50", true, false);

                        case HitResult.Good:
                            return this.GetAnimation("hit100", true, false);

                        case HitResult.Great:
                            return this.GetAnimation("hit300", true, false);
                    }

                    break;
            }

            return this.GetAnimation(component.LookupName, false, false);
        }

        public override Texture GetTexture(string componentName)
        {
            componentName = getFallbackName(componentName);

            float ratio = 2;
            var texture = Textures?.Get($"{componentName}@2x");

            if (texture == null)
            {
                ratio = 1;
                texture = Textures?.Get(componentName);
            }

            if (texture != null)
                texture.ScaleAdjust = ratio;

            return texture;
        }

        public override SampleChannel GetSample(ISampleInfo sampleInfo)
        {
            foreach (var lookup in sampleInfo.LookupNames)
            {
                var sample = Samples?.Get(getFallbackName(lookup));

                if (sample != null)
                    return sample;
            }

            if (sampleInfo is HitSampleInfo hsi)
                // Try fallback to non-bank samples.
                return Samples?.Get(hsi.Name);

            return null;
        }

        private string getFallbackName(string componentName)
        {
            string lastPiece = componentName.Split('/').Last();
            return componentName.StartsWith("Gameplay/taiko/") ? "taiko-" + lastPiece : lastPiece;
        }
    }
}<|MERGE_RESOLUTION|>--- conflicted
+++ resolved
@@ -41,12 +41,8 @@
             if (stream != null)
             {
                 using (LineBufferedReader reader = new LineBufferedReader(stream))
-<<<<<<< HEAD
                     base.Configuration = new LegacySkinDecoder().Decode(reader);
-=======
-                    Configuration = new LegacySkinDecoder().Decode(reader);
             }
->>>>>>> 7eaafe63
             else
                 base.Configuration = new LegacySkinConfiguration { LegacyVersion = LegacySkinConfiguration.LATEST_VERSION };
 
