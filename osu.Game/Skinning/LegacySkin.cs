// Copyright (c) ppy Pty Ltd <contact@ppy.sh>. Licensed under the MIT Licence.
// See the LICENCE file in the repository root for full licence text.

using System;
using System.Collections.Generic;
using System.IO;
using System.Linq;
using System.Threading.Tasks;
using osu.Framework.Allocation;
using osu.Framework.Audio;
using osu.Framework.Audio.Sample;
using osu.Framework.Bindables;
using osu.Framework.Graphics;
using osu.Framework.Graphics.Animations;
using osu.Framework.Graphics.Containers;
using osu.Framework.Graphics.Sprites;
using osu.Framework.Graphics.Textures;
using osu.Framework.IO.Stores;
using osu.Framework.Text;
using osu.Game.Audio;
using osu.Game.Database;
using osu.Game.Graphics;
using osu.Game.Graphics.Sprites;
using osu.Game.Rulesets.Objects.Drawables;
using osu.Game.Rulesets.Objects.Types;
using osu.Game.Rulesets.UI;
using osuTK;
using osuTK.Graphics;

namespace osu.Game.Skinning
{
    public class LegacySkin : Skin
    {
        protected TextureStore Textures;

        protected IResourceStore<SampleChannel> Samples;

        /// <summary>
        /// On osu-stable, hitcircles have 5 pixels of transparent padding on each side to allow for shadows etc.
        /// Their hittable area is 128px, but the actual circle portion is 118px.
        /// We must account for some gameplay elements such as slider bodies, where this padding is not present.
        /// </summary>
        private const float legacy_circle_radius = 64 - 5;

        public LegacySkin(SkinInfo skin, IResourceStore<byte[]> storage, AudioManager audioManager)
            : this(skin, new LegacySkinResourceStore<SkinFileInfo>(skin, storage), audioManager, "skin.ini")
        {
            // defaults should only be applied for non-beatmap skins (which are parsed via this constructor).
            if (!Configuration.CustomColours.ContainsKey("SliderBall")) Configuration.CustomColours["SliderBall"] = new Color4(2, 170, 255, 255);
        }

        private readonly bool hasHitCircle;

        protected LegacySkin(SkinInfo skin, IResourceStore<byte[]> storage, AudioManager audioManager, string filename)
            : base(skin)
        {
            Stream stream = storage.GetStream(filename);
            if (stream != null)
                using (StreamReader reader = new StreamReader(stream))
                    Configuration = new LegacySkinDecoder().Decode(reader);
            else
                Configuration = new SkinConfiguration();

            Samples = audioManager.GetSampleStore(storage);
            Textures = new TextureStore(new TextureLoaderStore(storage));

            using (var testStream = storage.GetStream("hitcircle@2x") ?? storage.GetStream("hitcircle"))
                hasHitCircle |= testStream != null;

            if (hasHitCircle)
            {
                Configuration.SliderPathRadius = legacy_circle_radius;
            }
        }

        protected override void Dispose(bool isDisposing)
        {
            base.Dispose(isDisposing);
            Textures?.Dispose();
            Samples?.Dispose();
        }

        private const double default_frame_time = 1000 / 60d;

        public override Drawable GetDrawableComponent(string componentName)
        {
            bool animatable = false;
            bool looping = true;

            switch (componentName)
            {
                case "Play/osu/cursor":
                    if (GetTexture("cursor") != null)
                        return new LegacyCursor();

                    return null;

                case "Play/osu/sliderball":
                    var sliderBallContent = getAnimation("sliderb", true, true, "");

                    if (sliderBallContent != null)
                    {
                        var size = sliderBallContent.Size;

                        sliderBallContent.RelativeSizeAxes = Axes.Both;
                        sliderBallContent.Size = Vector2.One;

                        return new LegacySliderBall(sliderBallContent)
                        {
                            Size = size
                        };
                    }

                    return null;

                case "Play/osu/hitcircle":
                    if (hasHitCircle)
                        return new LegacyMainCirclePiece();

                    return null;

                case "Play/osu/sliderfollowcircle":
                    animatable = true;
                    break;

                case "Play/Miss":
                    componentName = "hit0";
                    animatable = true;
                    looping = false;
                    break;

                case "Play/Meh":
                    componentName = "hit50";
                    animatable = true;
                    looping = false;
                    break;

                case "Play/Good":
                    componentName = "hit100";
                    animatable = true;
                    looping = false;
                    break;

                case "Play/Great":
                    componentName = "hit300";
                    animatable = true;
                    looping = false;
                    break;

                case "Play/osu/number-text":
                    return !hasFont(Configuration.HitCircleFont)
                        ? null
                        : new LegacySpriteText(this, Configuration.HitCircleFont)
                        {
                            Scale = new Vector2(0.96f),
                            // Spacing value was reverse-engineered from the ratio of the rendered sprite size in the visual inspector vs the actual texture size
                            Spacing = new Vector2(-Configuration.HitCircleOverlap * 0.89f, 0)
                        };
            }

            return getAnimation(componentName, animatable, looping);
        }

        public override Texture GetTexture(string componentName)
        {
            componentName = getFallbackName(componentName);

            float ratio = 2;
            var texture = Textures.Get($"{componentName}@2x");

            if (texture == null)
            {
                ratio = 1;
                texture = Textures.Get(componentName);
            }

            if (texture != null)
                texture.ScaleAdjust = ratio;

            return texture;
        }

        public override SampleChannel GetSample(string sampleName) => Samples.Get(getFallbackName(sampleName));

        private bool hasFont(string fontName) => GetTexture($"{fontName}-0") != null;

        private string getFallbackName(string componentName)
        {
            string lastPiece = componentName.Split('/').Last();
            return componentName.StartsWith("Gameplay/taiko/") ? "taiko-" + lastPiece : lastPiece;
        }

        private Drawable getAnimation(string componentName, bool animatable, bool looping, string animationSeparator = "-")
        {
            Texture texture;

            Texture getFrameTexture(int frame) => GetTexture($"{componentName}{animationSeparator}{frame}");

            TextureAnimation animation = null;

            if (animatable)
            {
                for (int i = 0;; i++)
                {
                    if ((texture = getFrameTexture(i)) == null)
                        break;

                    if (animation == null)
                        animation = new TextureAnimation
                        {
                            DefaultFrameLength = default_frame_time,
                            Repeat = looping
                        };

                    animation.AddFrame(texture);
                }
            }

            if (animation != null)
                return animation;

            if ((texture = GetTexture(componentName)) != null)
                return new Sprite { Texture = texture };

            return null;
        }

<<<<<<< HEAD
        public override Texture GetTexture(string componentName)
        {
            float ratio = 2;
            var texture = Textures.Get($"{componentName}@2x");

            if (texture == null)
            {
                ratio = 1;
                texture = Textures.Get(componentName);
            }

            if (texture != null)
                texture.ScaleAdjust = ratio;

            return texture;
        }

        public override SampleChannel GetSample(ISampleInfo sampleInfo)
        {
            foreach (var lookup in sampleInfo.LookupNames)
            {
                var sample = Samples.Get(lookup);

                if (sample != null)
                    return sample;
            }

            if (sampleInfo is HitSampleInfo hsi)
                // Try fallback to non-bank samples.
                return Samples.Get(hsi.Name);

            return null;
        }

        private bool hasFont(string fontName) => GetTexture($"{fontName}-0") != null;

=======
>>>>>>> 0f25ad8b
        protected class LegacySkinResourceStore<T> : IResourceStore<byte[]>
            where T : INamedFileInfo
        {
            private readonly IHasFiles<T> source;
            private readonly IResourceStore<byte[]> underlyingStore;

            private string getPathForFile(string filename)
            {
                bool hasExtension = filename.Contains('.');

                var file = source.Files.Find(f =>
                    string.Equals(hasExtension ? f.Filename : Path.ChangeExtension(f.Filename, null), filename, StringComparison.InvariantCultureIgnoreCase));
                return file?.FileInfo.StoragePath;
            }

            public LegacySkinResourceStore(IHasFiles<T> source, IResourceStore<byte[]> underlyingStore)
            {
                this.source = source;
                this.underlyingStore = underlyingStore;
            }

            public Stream GetStream(string name)
            {
                string path = getPathForFile(name);
                return path == null ? null : underlyingStore.GetStream(path);
            }

            public IEnumerable<string> GetAvailableResources() => source.Files.Select(f => f.Filename);

            byte[] IResourceStore<byte[]>.Get(string name) => GetAsync(name).Result;

            public Task<byte[]> GetAsync(string name)
            {
                string path = getPathForFile(name);
                return path == null ? Task.FromResult<byte[]>(null) : underlyingStore.GetAsync(path);
            }

            #region IDisposable Support

            private bool isDisposed;

            protected virtual void Dispose(bool disposing)
            {
                if (!isDisposed)
                {
                    isDisposed = true;
                }
            }

            ~LegacySkinResourceStore()
            {
                Dispose(false);
            }

            public void Dispose()
            {
                Dispose(true);
                GC.SuppressFinalize(this);
            }

            #endregion
        }

        private class LegacySpriteText : OsuSpriteText
        {
            private readonly LegacyGlyphStore glyphStore;

            public LegacySpriteText(ISkin skin, string font)
            {
                Shadow = false;
                UseFullGlyphHeight = false;

                Font = new FontUsage(font, OsuFont.DEFAULT_FONT_SIZE);
                glyphStore = new LegacyGlyphStore(skin);
            }

            protected override TextBuilder CreateTextBuilder(ITexturedGlyphLookupStore store) => base.CreateTextBuilder(glyphStore);

            private class LegacyGlyphStore : ITexturedGlyphLookupStore
            {
                private readonly ISkin skin;

                public LegacyGlyphStore(ISkin skin)
                {
                    this.skin = skin;
                }

                public ITexturedCharacterGlyph Get(string fontName, char character)
                {
                    var texture = skin.GetTexture($"{fontName}-{character}");

                    if (texture != null)
                        // Approximate value that brings character sizing roughly in-line with stable
                        texture.ScaleAdjust *= 18;

                    if (texture == null)
                        return null;

                    return new TexturedCharacterGlyph(new CharacterGlyph(character, 0, 0, texture.Width, null), texture, 1f / texture.ScaleAdjust);
                }

                public Task<ITexturedCharacterGlyph> GetAsync(string fontName, char character) => Task.Run(() => Get(fontName, character));
            }
        }

        public class LegacyCursor : CompositeDrawable
        {
            public LegacyCursor()
            {
                Size = new Vector2(50);

                Anchor = Anchor.Centre;
                Origin = Anchor.Centre;
            }

            [BackgroundDependencyLoader]
            private void load(ISkinSource skin)
            {
                InternalChildren = new Drawable[]
                {
                    new NonPlayfieldSprite
                    {
                        Texture = skin.GetTexture("cursormiddle"),
                        Anchor = Anchor.Centre,
                        Origin = Anchor.Centre,
                    },
                    new NonPlayfieldSprite
                    {
                        Texture = skin.GetTexture("cursor"),
                        Anchor = Anchor.Centre,
                        Origin = Anchor.Centre,
                    }
                };
            }
        }

        public class LegacySliderBall : CompositeDrawable
        {
            private readonly Drawable animationContent;

            public LegacySliderBall(Drawable animationContent)
            {
                this.animationContent = animationContent;
            }

            [BackgroundDependencyLoader]
            private void load(ISkinSource skin, DrawableHitObject drawableObject)
            {
                animationContent.Colour = skin.GetValue<SkinConfiguration, Color4?>(s => s.CustomColours.ContainsKey("SliderBall") ? s.CustomColours["SliderBall"] : (Color4?)null) ?? Color4.White;

                InternalChildren = new[]
                {
                    new Sprite
                    {
                        Texture = skin.GetTexture("sliderb-nd"),
                        Colour = new Color4(5, 5, 5, 255),
                    },
                    animationContent,
                    new Sprite
                    {
                        Texture = skin.GetTexture("sliderb-spec"),
                        Blending = BlendingParameters.Additive,
                    },
                };
            }
        }

        public class LegacyMainCirclePiece : CompositeDrawable
        {
            public LegacyMainCirclePiece()
            {
                Size = new Vector2(128);
            }

            private readonly IBindable<ArmedState> state = new Bindable<ArmedState>();

            private readonly Bindable<Color4> accentColour = new Bindable<Color4>();

            [BackgroundDependencyLoader]
            private void load(DrawableHitObject drawableObject, ISkinSource skin)
            {
                Sprite hitCircleSprite;

                InternalChildren = new Drawable[]
                {
                    hitCircleSprite = new Sprite
                    {
                        Texture = skin.GetTexture("hitcircle"),
                        Colour = drawableObject.AccentColour.Value,
                        Anchor = Anchor.Centre,
                        Origin = Anchor.Centre,
                    },
                    new SkinnableSpriteText("Play/osu/number-text", _ => new OsuSpriteText
                    {
                        Font = OsuFont.Numeric.With(size: 40),
                        UseFullGlyphHeight = false,
                    }, confineMode: ConfineMode.NoScaling)
                    {
                        Text = (((IHasComboInformation)drawableObject.HitObject).IndexInCurrentCombo + 1).ToString()
                    },
                    new Sprite
                    {
                        Texture = skin.GetTexture("hitcircleoverlay"),
                        Anchor = Anchor.Centre,
                        Origin = Anchor.Centre,
                    }
                };

                state.BindTo(drawableObject.State);
                state.BindValueChanged(updateState, true);

                accentColour.BindTo(drawableObject.AccentColour);
                accentColour.BindValueChanged(colour => hitCircleSprite.Colour = colour.NewValue, true);
            }

            private void updateState(ValueChangedEvent<ArmedState> state)
            {
                const double legacy_fade_duration = 240;

                switch (state.NewValue)
                {
                    case ArmedState.Hit:
                        this.FadeOut(legacy_fade_duration, Easing.Out);
                        this.ScaleTo(1.4f, legacy_fade_duration, Easing.Out);
                        break;
                }
            }
        }

        /// <summary>
        /// A sprite which is displayed within the playfield, but historically was not considered part of the playfield.
        /// Performs scale adjustment to undo the scale applied by <see cref="PlayfieldAdjustmentContainer"/> (osu! ruleset specifically).
        /// </summary>
        private class NonPlayfieldSprite : Sprite
        {
            public override Texture Texture
            {
                get => base.Texture;
                set
                {
                    if (value != null)
                        // stable "magic ratio". see OsuPlayfieldAdjustmentContainer for full explanation.
                        value.ScaleAdjust *= 1.6f;
                    base.Texture = value;
                }
            }
        }
    }
}<|MERGE_RESOLUTION|>--- conflicted
+++ resolved
@@ -180,7 +180,22 @@
             return texture;
         }
 
-        public override SampleChannel GetSample(string sampleName) => Samples.Get(getFallbackName(sampleName));
+        public override SampleChannel GetSample(ISampleInfo sampleInfo)
+        {
+            foreach (var lookup in sampleInfo.LookupNames)
+            {
+                var sample = Samples.Get(getFallbackName(lookup));
+
+                if (sample != null)
+                    return sample;
+            }
+
+            if (sampleInfo is HitSampleInfo hsi)
+                // Try fallback to non-bank samples.
+                return Samples.Get(hsi.Name);
+
+            return null;
+        }
 
         private bool hasFont(string fontName) => GetTexture($"{fontName}-0") != null;
 
@@ -225,45 +240,6 @@
             return null;
         }
 
-<<<<<<< HEAD
-        public override Texture GetTexture(string componentName)
-        {
-            float ratio = 2;
-            var texture = Textures.Get($"{componentName}@2x");
-
-            if (texture == null)
-            {
-                ratio = 1;
-                texture = Textures.Get(componentName);
-            }
-
-            if (texture != null)
-                texture.ScaleAdjust = ratio;
-
-            return texture;
-        }
-
-        public override SampleChannel GetSample(ISampleInfo sampleInfo)
-        {
-            foreach (var lookup in sampleInfo.LookupNames)
-            {
-                var sample = Samples.Get(lookup);
-
-                if (sample != null)
-                    return sample;
-            }
-
-            if (sampleInfo is HitSampleInfo hsi)
-                // Try fallback to non-bank samples.
-                return Samples.Get(hsi.Name);
-
-            return null;
-        }
-
-        private bool hasFont(string fontName) => GetTexture($"{fontName}-0") != null;
-
-=======
->>>>>>> 0f25ad8b
         protected class LegacySkinResourceStore<T> : IResourceStore<byte[]>
             where T : INamedFileInfo
         {
