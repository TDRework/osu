// Copyright (c) ppy Pty Ltd <contact@ppy.sh>. Licensed under the MIT Licence.
// See the LICENCE file in the repository root for full licence text.

using System;
using System.Collections.Generic;
using System.Linq;
using System.Net;
using System.Threading.Tasks;
using Humanizer;
using osu.Framework.Logging;
using osu.Game.Extensions;
using osu.Game.Online.API;
using osu.Game.Overlays.Notifications;

namespace osu.Game.Database
{
    public abstract partial class ModelDownloader<TModel, T> : IModelDownloader<T>
        where TModel : class, IHasGuidPrimaryKey, ISoftDelete, IEquatable<TModel>, T
        where T : class
    {
        public Action<Notification>? PostNotification { protected get; set; }

        public event Action<ArchiveDownloadRequest<T>>? DownloadBegan;

        public event Action<ArchiveDownloadRequest<T>>? DownloadFailed;

        private readonly IModelImporter<TModel> importer;
        private readonly IAPIProvider? api;

        protected readonly List<ArchiveDownloadRequest<T>> CurrentDownloads = new List<ArchiveDownloadRequest<T>>();

        protected ModelDownloader(IModelImporter<TModel> importer, IAPIProvider? api)
        {
            this.importer = importer;
            this.api = api;
        }

        /// <summary>
        /// Creates the download request for this <typeparamref name="T"/>.
        /// </summary>
        /// <param name="model">The <typeparamref name="T"/> to be downloaded.</param>
        /// <param name="minimiseDownloadSize">Whether this download should be optimised for slow connections. Generally means extras are not included in the download bundle.</param>
        /// <returns>The request object.</returns>
        protected abstract ArchiveDownloadRequest<T> CreateDownloadRequest(T model, bool minimiseDownloadSize);

        public bool Download(T model, bool minimiseDownloadSize = false) => Download(model, minimiseDownloadSize, null);

        public void DownloadAsUpdate(TModel originalModel, bool minimiseDownloadSize) => Download(originalModel, minimiseDownloadSize, originalModel);

        protected bool Download(T model, bool minimiseDownloadSize, TModel? originalModel)
        {
            if (!canDownload(model)) return false;

            var request = CreateDownloadRequest(model, minimiseDownloadSize);

            DownloadNotification notification = new DownloadNotification
            {
                Text = $"Downloading {request.Model.GetDisplayString()}",
            };

            request.DownloadProgressed += progress =>
            {
                notification.State = ProgressNotificationState.Active;
                notification.Progress = progress;
            };

            request.Success += filename =>
            {
                Task.Factory.StartNew(async () =>
                {
                    bool importSuccessful;

                    if (originalModel != null)
                        importSuccessful = (await importer.ImportAsUpdate(notification, new ImportTask(filename), originalModel).ConfigureAwait(false)) != null;
                    else
<<<<<<< HEAD
                        importSuccessful = (await importer.Import(notification, new ImportTask(filename)).ConfigureAwait(false)).Any();
=======
                        importSuccessful = (await importer.Import(notification, new[] { new ImportTask(filename) })).Any();
>>>>>>> 965be512

                    // for now a failed import will be marked as a failed download for simplicity.
                    if (!importSuccessful)
                        DownloadFailed?.Invoke(request);

                    CurrentDownloads.Remove(request);
                }, TaskCreationOptions.LongRunning);
            };

            request.Failure += triggerFailure;

            notification.CancelRequested += () =>
            {
                request.Cancel();
                return true;
            };

            CurrentDownloads.Add(request);
            PostNotification?.Invoke(notification);

            api?.PerformAsync(request);

            DownloadBegan?.Invoke(request);
            return true;

            void triggerFailure(Exception error)
            {
                CurrentDownloads.Remove(request);

                DownloadFailed?.Invoke(request);

                notification.State = ProgressNotificationState.Cancelled;

                if (!(error is OperationCanceledException))
                {
                    if (error is WebException webException && webException.Message == @"TooManyRequests")
                    {
                        notification.Close(false);
                        PostNotification?.Invoke(new TooManyDownloadsNotification());
                    }
                    else
                        Logger.Error(error, $"{importer.HumanisedModelName.Titleize()} download failed!");
                }
            }
        }

        public abstract ArchiveDownloadRequest<T>? GetExistingDownload(T model);

        private bool canDownload(T model) => GetExistingDownload(model) == null && api != null;

        private partial class DownloadNotification : ProgressNotification
        {
            public override bool IsImportant => false;

            protected override Notification CreateCompletionNotification() => new SilencedProgressCompletionNotification
            {
                Activated = CompletionClickAction,
                Text = CompletionText
            };

            private partial class SilencedProgressCompletionNotification : ProgressCompletionNotification
            {
                public override bool IsImportant => false;
            }
        }
    }
}<|MERGE_RESOLUTION|>--- conflicted
+++ resolved
@@ -73,11 +73,7 @@
                     if (originalModel != null)
                         importSuccessful = (await importer.ImportAsUpdate(notification, new ImportTask(filename), originalModel).ConfigureAwait(false)) != null;
                     else
-<<<<<<< HEAD
-                        importSuccessful = (await importer.Import(notification, new ImportTask(filename)).ConfigureAwait(false)).Any();
-=======
-                        importSuccessful = (await importer.Import(notification, new[] { new ImportTask(filename) })).Any();
->>>>>>> 965be512
+                        importSuccessful = (await importer.Import(notification, new[] { new ImportTask(filename) }).ConfigureAwait(false)).Any();
 
                     // for now a failed import will be marked as a failed download for simplicity.
                     if (!importSuccessful)
