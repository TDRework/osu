// Copyright (c) ppy Pty Ltd <contact@ppy.sh>. Licensed under the MIT Licence.
// See the LICENCE file in the repository root for full licence text.

using System;
using osu.Framework.Allocation;
using osu.Game.Online.API;
using osu.Game.Scoring;

#nullable enable

namespace osu.Game.Online
{
    public class ScoreDownloadTracker : DownloadTracker<ScoreInfo>
    {
        [Resolved(CanBeNull = true)]
        protected ScoreManager? Manager { get; private set; }

        private ArchiveDownloadRequest<IScoreInfo>? attachedRequest;

        public ScoreDownloadTracker(ScoreInfo trackedItem)
            : base(trackedItem)
        {
        }

<<<<<<< HEAD
=======
        private IBindable<WeakReference<ScoreInfo>>? managerUpdated;
        private IBindable<WeakReference<ScoreInfo>>? managerRemoved;
        private IBindable<WeakReference<ArchiveDownloadRequest<IScoreInfo>>>? managerDownloadBegan;
        private IBindable<WeakReference<ArchiveDownloadRequest<IScoreInfo>>>? managerDownloadFailed;

>>>>>>> 858e2a08
        [BackgroundDependencyLoader(true)]
        private void load()
        {
            if (Manager == null)
                return;

            // Used to interact with manager classes that don't support interface types. Will eventually be replaced.
            var scoreInfo = new ScoreInfo
            {
                ID = TrackedItem.ID,
                OnlineScoreID = TrackedItem.OnlineScoreID
            };

            if (Manager.IsAvailableLocally(scoreInfo))
                UpdateState(DownloadState.LocallyAvailable);
            else
                attachDownload(Manager.GetExistingDownload(scoreInfo));

            Manager.DownloadBegan += downloadBegan;
            Manager.DownloadFailed += downloadFailed;
            Manager.ItemUpdated += itemUpdated;
            Manager.ItemRemoved += itemRemoved;
        }

<<<<<<< HEAD
        private void downloadBegan(ArchiveDownloadRequest<ScoreInfo> request) => Schedule(() =>
=======
        private void downloadBegan(ValueChangedEvent<WeakReference<ArchiveDownloadRequest<IScoreInfo>>> weakRequest)
>>>>>>> 858e2a08
        {
            if (checkEquality(request.Model, TrackedItem))
                attachDownload(request);
        });

<<<<<<< HEAD
        private void downloadFailed(ArchiveDownloadRequest<ScoreInfo> request) => Schedule(() =>
=======
        private void downloadFailed(ValueChangedEvent<WeakReference<ArchiveDownloadRequest<IScoreInfo>>> weakRequest)
>>>>>>> 858e2a08
        {
            if (checkEquality(request.Model, TrackedItem))
                attachDownload(null);
        });

        private void attachDownload(ArchiveDownloadRequest<IScoreInfo>? request)
        {
            if (attachedRequest != null)
            {
                attachedRequest.Failure -= onRequestFailure;
                attachedRequest.DownloadProgressed -= onRequestProgress;
                attachedRequest.Success -= onRequestSuccess;
            }

            attachedRequest = request;

            if (attachedRequest != null)
            {
                if (attachedRequest.Progress == 1)
                {
                    UpdateProgress(1);
                    UpdateState(DownloadState.Importing);
                }
                else
                {
                    UpdateProgress(attachedRequest.Progress);
                    UpdateState(DownloadState.Downloading);

                    attachedRequest.Failure += onRequestFailure;
                    attachedRequest.DownloadProgressed += onRequestProgress;
                    attachedRequest.Success += onRequestSuccess;
                }
            }
            else
            {
                UpdateState(DownloadState.NotDownloaded);
            }
        }

        private void onRequestSuccess(string _) => Schedule(() => UpdateState(DownloadState.Importing));

        private void onRequestProgress(float progress) => Schedule(() => UpdateProgress(progress));

        private void onRequestFailure(Exception e) => Schedule(() => attachDownload(null));

        private void itemUpdated(ScoreInfo item) => Schedule(() =>
        {
            if (checkEquality(item, TrackedItem))
                UpdateState(DownloadState.LocallyAvailable);
        });

        private void itemRemoved(ScoreInfo item) => Schedule(() =>
        {
            if (checkEquality(item, TrackedItem))
                UpdateState(DownloadState.LocallyAvailable);
        });

        private bool checkEquality(IScoreInfo x, IScoreInfo y) => x.OnlineID == y.OnlineID;

        #region Disposal

        protected override void Dispose(bool isDisposing)
        {
            base.Dispose(isDisposing);
            attachDownload(null);

            if (Manager != null)
            {
                Manager.DownloadBegan -= downloadBegan;
                Manager.DownloadFailed -= downloadFailed;
                Manager.ItemUpdated -= itemUpdated;
                Manager.ItemRemoved -= itemRemoved;
            }
        }

        #endregion
    }
}<|MERGE_RESOLUTION|>--- conflicted
+++ resolved
@@ -22,14 +22,6 @@
         {
         }
 
-<<<<<<< HEAD
-=======
-        private IBindable<WeakReference<ScoreInfo>>? managerUpdated;
-        private IBindable<WeakReference<ScoreInfo>>? managerRemoved;
-        private IBindable<WeakReference<ArchiveDownloadRequest<IScoreInfo>>>? managerDownloadBegan;
-        private IBindable<WeakReference<ArchiveDownloadRequest<IScoreInfo>>>? managerDownloadFailed;
-
->>>>>>> 858e2a08
         [BackgroundDependencyLoader(true)]
         private void load()
         {
@@ -54,21 +46,13 @@
             Manager.ItemRemoved += itemRemoved;
         }
 
-<<<<<<< HEAD
-        private void downloadBegan(ArchiveDownloadRequest<ScoreInfo> request) => Schedule(() =>
-=======
-        private void downloadBegan(ValueChangedEvent<WeakReference<ArchiveDownloadRequest<IScoreInfo>>> weakRequest)
->>>>>>> 858e2a08
+        private void downloadBegan(ArchiveDownloadRequest<IScoreInfo> request) => Schedule(() =>
         {
             if (checkEquality(request.Model, TrackedItem))
                 attachDownload(request);
         });
 
-<<<<<<< HEAD
-        private void downloadFailed(ArchiveDownloadRequest<ScoreInfo> request) => Schedule(() =>
-=======
-        private void downloadFailed(ValueChangedEvent<WeakReference<ArchiveDownloadRequest<IScoreInfo>>> weakRequest)
->>>>>>> 858e2a08
+        private void downloadFailed(ArchiveDownloadRequest<IScoreInfo> request) => Schedule(() =>
         {
             if (checkEquality(request.Model, TrackedItem))
                 attachDownload(null);
