// Copyright (c) ppy Pty Ltd <contact@ppy.sh>. Licensed under the MIT Licence.
// See the LICENCE file in the repository root for full licence text.

using System;
using System.Collections.Generic;
using System.Net;
using System.Threading;
using System.Threading.Tasks;
using Microsoft.AspNetCore.SignalR.Client;
using Microsoft.Extensions.DependencyInjection;
using Newtonsoft.Json;
using osu.Framework;
using osu.Game.Online.API;

namespace osu.Game.Online
{
<<<<<<< HEAD
    public class HubClientConnector : SocketClientConnector, IHubClientConnector
=======
    public class HubClientConnector : PersistentEndpointClientConnector, IHubClientConnector
>>>>>>> e59c8b7d
    {
        public const string SERVER_SHUTDOWN_MESSAGE = "Server is shutting down.";

        /// <summary>
        /// Invoked whenever a new hub connection is built, to configure it before it's started.
        /// </summary>
        public Action<HubConnection>? ConfigureConnection { get; set; }

        private readonly string endpoint;
        private readonly string versionHash;
        private readonly bool preferMessagePack;
        private readonly IAPIProvider api;

        /// <summary>
        /// The current connection opened by this connector.
        /// </summary>
        public new HubConnection? CurrentConnection => ((HubClient?)base.CurrentConnection)?.Connection;

        /// <summary>
        /// Constructs a new <see cref="HubClientConnector"/>.
        /// </summary>
        /// <param name="clientName">The name of the client this connector connects for, used for logging.</param>
        /// <param name="endpoint">The endpoint to the hub.</param>
        /// <param name="api"> An API provider used to react to connection state changes.</param>
        /// <param name="versionHash">The hash representing the current game version, used for verification purposes.</param>
        /// <param name="preferMessagePack">Whether to use MessagePack for serialisation if available on this platform.</param>
        public HubClientConnector(string clientName, string endpoint, IAPIProvider api, string versionHash, bool preferMessagePack = true)
            : base(api)
        {
            ClientName = clientName;
            this.endpoint = endpoint;
            this.api = api;
            this.versionHash = versionHash;
            this.preferMessagePack = preferMessagePack;
        }

<<<<<<< HEAD
        protected override Task<SocketClient> BuildConnectionAsync(CancellationToken cancellationToken)
=======
        protected override Task<PersistentEndpointClient> BuildConnectionAsync(CancellationToken cancellationToken)
>>>>>>> e59c8b7d
        {
            var builder = new HubConnectionBuilder()
                .WithUrl(endpoint, options =>
                {
                    // Use HttpClient.DefaultProxy once on net6 everywhere.
                    // The credential setter can also be removed at this point.
                    options.Proxy = WebRequest.DefaultWebProxy;
                    if (options.Proxy != null)
                        options.Proxy.Credentials = CredentialCache.DefaultCredentials;

                    options.Headers.Add("Authorization", $"Bearer {api.AccessToken}");
                    options.Headers.Add("OsuVersionHash", versionHash);
                });

            if (RuntimeInfo.SupportsJIT && preferMessagePack)
            {
                builder.AddMessagePackProtocol(options =>
                {
                    options.SerializerOptions = SignalRUnionWorkaroundResolver.OPTIONS;
                });
            }
            else
            {
                // eventually we will precompile resolvers for messagepack, but this isn't working currently
                // see https://github.com/neuecc/MessagePack-CSharp/issues/780#issuecomment-768794308.
                builder.AddNewtonsoftJsonProtocol(options =>
                {
                    options.PayloadSerializerSettings.ReferenceLoopHandling = ReferenceLoopHandling.Ignore;
                    options.PayloadSerializerSettings.Converters = new List<JsonConverter>
                    {
                        new SignalRDerivedTypeWorkaroundJsonConverter(),
                    };
                });
            }

            var newConnection = builder.Build();

            ConfigureConnection?.Invoke(newConnection);

<<<<<<< HEAD
            return Task.FromResult((SocketClient)new HubClient(newConnection));
=======
            return Task.FromResult((PersistentEndpointClient)new HubClient(newConnection));
>>>>>>> e59c8b7d
        }

        protected override string ClientName { get; }
    }
}<|MERGE_RESOLUTION|>--- conflicted
+++ resolved
@@ -14,11 +14,7 @@
 
 namespace osu.Game.Online
 {
-<<<<<<< HEAD
-    public class HubClientConnector : SocketClientConnector, IHubClientConnector
-=======
     public class HubClientConnector : PersistentEndpointClientConnector, IHubClientConnector
->>>>>>> e59c8b7d
     {
         public const string SERVER_SHUTDOWN_MESSAGE = "Server is shutting down.";
 
@@ -55,11 +51,7 @@
             this.preferMessagePack = preferMessagePack;
         }
 
-<<<<<<< HEAD
-        protected override Task<SocketClient> BuildConnectionAsync(CancellationToken cancellationToken)
-=======
         protected override Task<PersistentEndpointClient> BuildConnectionAsync(CancellationToken cancellationToken)
->>>>>>> e59c8b7d
         {
             var builder = new HubConnectionBuilder()
                 .WithUrl(endpoint, options =>
@@ -99,11 +91,7 @@
 
             ConfigureConnection?.Invoke(newConnection);
 
-<<<<<<< HEAD
-            return Task.FromResult((SocketClient)new HubClient(newConnection));
-=======
             return Task.FromResult((PersistentEndpointClient)new HubClient(newConnection));
->>>>>>> e59c8b7d
         }
 
         protected override string ClientName { get; }
