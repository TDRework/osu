--- conflicted
+++ resolved
@@ -1,4 +1,3 @@
-<<<<<<< HEAD
 ﻿// Copyright (c) 2007-2018 ppy Pty Ltd <contact@ppy.sh>.
 // Licensed under the MIT Licence - https://raw.githubusercontent.com/ppy/osu/master/LICENCE
 
@@ -36,41 +35,4 @@
 
         protected override string Target => @"chat/messages";
     }
-}
-=======
-﻿// Copyright (c) 2007-2018 ppy Pty Ltd <contact@ppy.sh>.
-// Licensed under the MIT Licence - https://raw.githubusercontent.com/ppy/osu/master/LICENCE
-
-using System.Collections.Generic;
-using System.Linq;
-using osu.Framework.IO.Network;
-using osu.Game.Online.Chat;
-
-namespace osu.Game.Online.API.Requests
-{
-    public class GetMessagesRequest : APIRequest<List<Message>>
-    {
-        private readonly List<Channel> channels;
-        private long? since;
-
-        public GetMessagesRequest(List<Channel> channels, long? sinceId)
-        {
-            this.channels = channels;
-            since = sinceId;
-        }
-
-        protected override WebRequest CreateWebRequest()
-        {
-            string channelString = string.Join(",", channels.Select(x => x.Id));
-
-            var req = base.CreateWebRequest();
-            req.AddParameter(@"channels", channelString);
-            if (since.HasValue) req.AddParameter(@"since", since.Value.ToString());
-
-            return req;
-        }
-
-        protected override string Target => @"chat/messages";
-    }
-}
->>>>>>> f59eef07
+}