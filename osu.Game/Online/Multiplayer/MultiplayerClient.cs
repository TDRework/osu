// Copyright (c) ppy Pty Ltd <contact@ppy.sh>. Licensed under the MIT Licence.
// See the LICENCE file in the repository root for full licence text.

#nullable enable

using System;
using System.Collections.Generic;
using System.Threading;
using System.Threading.Tasks;
using Microsoft.AspNetCore.SignalR.Client;
using Microsoft.Extensions.DependencyInjection;
using Newtonsoft.Json;
using osu.Framework;
using osu.Framework.Allocation;
using osu.Framework.Bindables;
using osu.Framework.Logging;
using osu.Game.Online.API;
using osu.Game.Online.Rooms;

namespace osu.Game.Online.Multiplayer
{
    public class MultiplayerClient : StatefulMultiplayerClient
    {
        public override IBindable<bool> IsConnected => isConnected;

        private readonly Bindable<bool> isConnected = new Bindable<bool>();
        private readonly IBindable<APIState> apiState = new Bindable<APIState>();

        private readonly SemaphoreSlim connectionLock = new SemaphoreSlim(1);

        [Resolved]
        private IAPIProvider api { get; set; } = null!;

        private HubConnection? connection;

        private CancellationTokenSource connectCancelSource = new CancellationTokenSource();

        private readonly string endpoint;

        public MultiplayerClient(EndpointConfiguration endpoints)
        {
            endpoint = endpoints.MultiplayerEndpointUrl;
        }

        [BackgroundDependencyLoader]
        private void load()
        {
            apiState.BindTo(api.State);
            apiState.BindValueChanged(apiStateChanged, true);
        }

        private void apiStateChanged(ValueChangedEvent<APIState> state)
        {
            switch (state.NewValue)
            {
                case APIState.Failing:
                case APIState.Offline:
                    Task.Run(() => disconnect(true));
                    break;

                case APIState.Online:
                    Task.Run(connect);
                    break;
            }
        }

        private async Task connect()
        {
            cancelExistingConnect();

            if (!await connectionLock.WaitAsync(10000))
                throw new TimeoutException("Could not obtain a lock to connect. A previous attempt is likely stuck.");

<<<<<<< HEAD
            // this is kind of SILLY
            // https://github.com/dotnet/aspnetcore/issues/15198
            connection.On<MultiplayerRoomState>(nameof(IMultiplayerClient.RoomStateChanged), ((IMultiplayerClient)this).RoomStateChanged);
            connection.On<MultiplayerRoomUser>(nameof(IMultiplayerClient.UserJoined), ((IMultiplayerClient)this).UserJoined);
            connection.On<MultiplayerRoomUser>(nameof(IMultiplayerClient.UserLeft), ((IMultiplayerClient)this).UserLeft);
            connection.On<int>(nameof(IMultiplayerClient.HostChanged), ((IMultiplayerClient)this).HostChanged);
            connection.On<MultiplayerRoomSettings>(nameof(IMultiplayerClient.SettingsChanged), ((IMultiplayerClient)this).SettingsChanged);
            connection.On<int, MultiplayerUserState>(nameof(IMultiplayerClient.UserStateChanged), ((IMultiplayerClient)this).UserStateChanged);
            connection.On<int, BeatmapAvailability>(nameof(IMultiplayerClient.UserBeatmapAvailabilityChanged), ((IMultiplayerClient)this).UserBeatmapAvailabilityChanged);
            connection.On(nameof(IMultiplayerClient.LoadRequested), ((IMultiplayerClient)this).LoadRequested);
            connection.On(nameof(IMultiplayerClient.MatchStarted), ((IMultiplayerClient)this).MatchStarted);
            connection.On(nameof(IMultiplayerClient.ResultsReady), ((IMultiplayerClient)this).ResultsReady);
            connection.On<int, IEnumerable<APIMod>>(nameof(IMultiplayerClient.UserModsChanged), ((IMultiplayerClient)this).UserModsChanged);

            connection.Closed += async ex =>
=======
            try
>>>>>>> 115ad4c7
            {
                while (api.State.Value == APIState.Online)
                {
                    // ensure any previous connection was disposed.
                    // this will also create a new cancellation token source.
                    await disconnect(false);

                    // this token will be valid for the scope of this connection.
                    // if cancelled, we can be sure that a disconnect or reconnect is handled elsewhere.
                    var cancellationToken = connectCancelSource.Token;

                    cancellationToken.ThrowIfCancellationRequested();

                    Logger.Log("Multiplayer client connecting...", LoggingTarget.Network);

                    try
                    {
                        // importantly, rebuild the connection each attempt to get an updated access token.
                        connection = createConnection(cancellationToken);

                        await connection.StartAsync(cancellationToken);

                        Logger.Log("Multiplayer client connected!", LoggingTarget.Network);
                        isConnected.Value = true;
                        return;
                    }
                    catch (OperationCanceledException)
                    {
                        //connection process was cancelled.
                        throw;
                    }
                    catch (Exception e)
                    {
                        Logger.Log($"Multiplayer client connection error: {e}", LoggingTarget.Network);

                        // retry on any failure.
                        await Task.Delay(5000, cancellationToken);
                    }
                }
            }
            finally
            {
                connectionLock.Release();
            }
        }

        protected override Task<MultiplayerRoom> JoinRoom(long roomId)
        {
            if (!isConnected.Value)
                return Task.FromCanceled<MultiplayerRoom>(new CancellationToken(true));

            return connection.InvokeAsync<MultiplayerRoom>(nameof(IMultiplayerServer.JoinRoom), roomId);
        }

        public override async Task LeaveRoom()
        {
            if (!isConnected.Value)
            {
                // even if not connected, make sure the local room state can be cleaned up.
                await base.LeaveRoom();
                return;
            }

            if (Room == null)
                return;

            await base.LeaveRoom();
            await connection.InvokeAsync(nameof(IMultiplayerServer.LeaveRoom));
        }

        public override Task TransferHost(int userId)
        {
            if (!isConnected.Value)
                return Task.CompletedTask;

            return connection.InvokeAsync(nameof(IMultiplayerServer.TransferHost), userId);
        }

        public override Task ChangeSettings(MultiplayerRoomSettings settings)
        {
            if (!isConnected.Value)
                return Task.CompletedTask;

            return connection.InvokeAsync(nameof(IMultiplayerServer.ChangeSettings), settings);
        }

        public override Task ChangeState(MultiplayerUserState newState)
        {
            if (!isConnected.Value)
                return Task.CompletedTask;

            return connection.InvokeAsync(nameof(IMultiplayerServer.ChangeState), newState);
        }

        public override Task ChangeBeatmapAvailability(BeatmapAvailability newBeatmapAvailability)
        {
            if (!isConnected.Value)
                return Task.CompletedTask;

            return connection.InvokeAsync(nameof(IMultiplayerServer.ChangeBeatmapAvailability), newBeatmapAvailability);
        }

        public override Task ChangeUserMods(IEnumerable<APIMod> newMods)
        {
            if (!isConnected.Value)
                return Task.CompletedTask;

            return connection.InvokeAsync(nameof(IMultiplayerServer.ChangeUserMods), newMods);
        }

        public override Task StartMatch()
        {
            if (!isConnected.Value)
                return Task.CompletedTask;

            return connection.InvokeAsync(nameof(IMultiplayerServer.StartMatch));
        }

        private async Task disconnect(bool takeLock)
        {
            cancelExistingConnect();

            if (takeLock)
            {
                if (!await connectionLock.WaitAsync(10000))
                    throw new TimeoutException("Could not obtain a lock to disconnect. A previous attempt is likely stuck.");
            }

            try
            {
                if (connection != null)
                    await connection.DisposeAsync();
            }
            finally
            {
                connection = null;
                if (takeLock)
                    connectionLock.Release();
            }
        }

        private void cancelExistingConnect()
        {
            connectCancelSource.Cancel();
            connectCancelSource = new CancellationTokenSource();
        }

        private HubConnection createConnection(CancellationToken cancellationToken)
        {
            var builder = new HubConnectionBuilder()
                .WithUrl(endpoint, options => { options.Headers.Add("Authorization", $"Bearer {api.AccessToken}"); });

            if (RuntimeInfo.SupportsJIT)
                builder.AddMessagePackProtocol();
            else
            {
                // eventually we will precompile resolvers for messagepack, but this isn't working currently
                // see https://github.com/neuecc/MessagePack-CSharp/issues/780#issuecomment-768794308.
                builder.AddNewtonsoftJsonProtocol(options => { options.PayloadSerializerSettings.ReferenceLoopHandling = ReferenceLoopHandling.Ignore; });
            }

            var newConnection = builder.Build();

            // this is kind of SILLY
            // https://github.com/dotnet/aspnetcore/issues/15198
            newConnection.On<MultiplayerRoomState>(nameof(IMultiplayerClient.RoomStateChanged), ((IMultiplayerClient)this).RoomStateChanged);
            newConnection.On<MultiplayerRoomUser>(nameof(IMultiplayerClient.UserJoined), ((IMultiplayerClient)this).UserJoined);
            newConnection.On<MultiplayerRoomUser>(nameof(IMultiplayerClient.UserLeft), ((IMultiplayerClient)this).UserLeft);
            newConnection.On<int>(nameof(IMultiplayerClient.HostChanged), ((IMultiplayerClient)this).HostChanged);
            newConnection.On<MultiplayerRoomSettings>(nameof(IMultiplayerClient.SettingsChanged), ((IMultiplayerClient)this).SettingsChanged);
            newConnection.On<int, MultiplayerUserState>(nameof(IMultiplayerClient.UserStateChanged), ((IMultiplayerClient)this).UserStateChanged);
            newConnection.On(nameof(IMultiplayerClient.LoadRequested), ((IMultiplayerClient)this).LoadRequested);
            newConnection.On(nameof(IMultiplayerClient.MatchStarted), ((IMultiplayerClient)this).MatchStarted);
            newConnection.On(nameof(IMultiplayerClient.ResultsReady), ((IMultiplayerClient)this).ResultsReady);
            newConnection.On<int, IEnumerable<APIMod>>(nameof(IMultiplayerClient.UserModsChanged), ((IMultiplayerClient)this).UserModsChanged);

            newConnection.Closed += ex =>
            {
                isConnected.Value = false;

                Logger.Log(ex != null ? $"Multiplayer client lost connection: {ex}" : "Multiplayer client disconnected", LoggingTarget.Network);

                // make sure a disconnect wasn't triggered (and this is still the active connection).
                if (!cancellationToken.IsCancellationRequested)
                    Task.Run(connect, default);

                return Task.CompletedTask;
            };
            return newConnection;
        }

        protected override void Dispose(bool isDisposing)
        {
            base.Dispose(isDisposing);

            cancelExistingConnect();
        }
    }
}<|MERGE_RESOLUTION|>--- conflicted
+++ resolved
@@ -71,25 +71,7 @@
             if (!await connectionLock.WaitAsync(10000))
                 throw new TimeoutException("Could not obtain a lock to connect. A previous attempt is likely stuck.");
 
-<<<<<<< HEAD
-            // this is kind of SILLY
-            // https://github.com/dotnet/aspnetcore/issues/15198
-            connection.On<MultiplayerRoomState>(nameof(IMultiplayerClient.RoomStateChanged), ((IMultiplayerClient)this).RoomStateChanged);
-            connection.On<MultiplayerRoomUser>(nameof(IMultiplayerClient.UserJoined), ((IMultiplayerClient)this).UserJoined);
-            connection.On<MultiplayerRoomUser>(nameof(IMultiplayerClient.UserLeft), ((IMultiplayerClient)this).UserLeft);
-            connection.On<int>(nameof(IMultiplayerClient.HostChanged), ((IMultiplayerClient)this).HostChanged);
-            connection.On<MultiplayerRoomSettings>(nameof(IMultiplayerClient.SettingsChanged), ((IMultiplayerClient)this).SettingsChanged);
-            connection.On<int, MultiplayerUserState>(nameof(IMultiplayerClient.UserStateChanged), ((IMultiplayerClient)this).UserStateChanged);
-            connection.On<int, BeatmapAvailability>(nameof(IMultiplayerClient.UserBeatmapAvailabilityChanged), ((IMultiplayerClient)this).UserBeatmapAvailabilityChanged);
-            connection.On(nameof(IMultiplayerClient.LoadRequested), ((IMultiplayerClient)this).LoadRequested);
-            connection.On(nameof(IMultiplayerClient.MatchStarted), ((IMultiplayerClient)this).MatchStarted);
-            connection.On(nameof(IMultiplayerClient.ResultsReady), ((IMultiplayerClient)this).ResultsReady);
-            connection.On<int, IEnumerable<APIMod>>(nameof(IMultiplayerClient.UserModsChanged), ((IMultiplayerClient)this).UserModsChanged);
-
-            connection.Closed += async ex =>
-=======
             try
->>>>>>> 115ad4c7
             {
                 while (api.State.Value == APIState.Online)
                 {
@@ -265,6 +247,7 @@
             newConnection.On(nameof(IMultiplayerClient.MatchStarted), ((IMultiplayerClient)this).MatchStarted);
             newConnection.On(nameof(IMultiplayerClient.ResultsReady), ((IMultiplayerClient)this).ResultsReady);
             newConnection.On<int, IEnumerable<APIMod>>(nameof(IMultiplayerClient.UserModsChanged), ((IMultiplayerClient)this).UserModsChanged);
+            newConnection.On<int, BeatmapAvailability>(nameof(IMultiplayerClient.UserBeatmapAvailabilityChanged), ((IMultiplayerClient)this).UserBeatmapAvailabilityChanged);
 
             newConnection.Closed += ex =>
             {
