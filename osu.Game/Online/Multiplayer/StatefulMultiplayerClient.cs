--- conflicted
+++ resolved
@@ -144,10 +144,6 @@
                     Room = joinedRoom;
                     apiRoom = room;
                     defaultPlaylistItemId = apiRoom.Playlist.FirstOrDefault()?.ID ?? 0;
-<<<<<<< HEAD
-
-=======
->>>>>>> f593d9e4
                     foreach (var user in joinedRoom.Users)
                         updateUserPlayingState(user.UserID, user.State);
                 }, cancellationSource.Token).ConfigureAwait(false);
