--- conflicted
+++ resolved
@@ -26,10 +26,7 @@
         {
             new KeyBinding(InputKey.F8, GlobalAction.ToggleChat),
             new KeyBinding(InputKey.F9, GlobalAction.ToggleSocial),
-<<<<<<< HEAD
-=======
             new KeyBinding(InputKey.F10, GlobalAction.ToggleGameplayMouseButtons),
->>>>>>> f755ea53
             new KeyBinding(InputKey.F12, GlobalAction.TakeScreenshot),
 
             new KeyBinding(new[] { InputKey.Control, InputKey.Alt, InputKey.R }, GlobalAction.ResetInputSettings),
@@ -84,13 +81,10 @@
 
         [Description("Take screenshot")]
         TakeScreenshot,
-<<<<<<< HEAD
+        [Description("Toggle gameplay mouse buttons")]
+        ToggleGameplayMouseButtons,
 
         [Description("Go back")]
         Back
-=======
-        [Description("Toggle gameplay mouse buttons")]
-        ToggleGameplayMouseButtons,
->>>>>>> f755ea53
     }
 }