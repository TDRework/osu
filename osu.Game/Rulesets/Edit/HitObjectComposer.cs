// Copyright (c) ppy Pty Ltd <contact@ppy.sh>. Licensed under the MIT Licence.
// See the LICENCE file in the repository root for full licence text.

using System;
using System.Collections.Generic;
using System.Collections.Specialized;
using System.Linq;
using osu.Framework.Allocation;
using osu.Framework.Graphics;
using osu.Framework.Graphics.Containers;
using osu.Framework.Input;
using osu.Framework.Input.Events;
using osu.Framework.Logging;
using osu.Game.Beatmaps;
using osu.Game.Beatmaps.ControlPoints;
using osu.Game.Rulesets.Configuration;
using osu.Game.Rulesets.Edit.Tools;
using osu.Game.Rulesets.Mods;
using osu.Game.Rulesets.Objects;
using osu.Game.Rulesets.Objects.Drawables;
using osu.Game.Rulesets.UI;
using osu.Game.Rulesets.UI.Scrolling;
using osu.Game.Screens;
using osu.Game.Screens.Edit;
using osu.Game.Screens.Edit.Components.RadioButtons;
using osu.Game.Screens.Edit.Components.TernaryButtons;
using osu.Game.Screens.Edit.Compose;
using osu.Game.Screens.Edit.Compose.Components;
using osuTK;
using osuTK.Input;

namespace osu.Game.Rulesets.Edit
{
    /// <summary>
    /// Top level container for editor compose mode.
    /// Responsible for providing snapping and generally gluing components together.
    /// </summary>
    /// <typeparam name="TObject">The base type of supported objects.</typeparam>
    [Cached(Type = typeof(IPlacementHandler))]
    public abstract class HitObjectComposer<TObject> : HitObjectComposer, IPlacementHandler
        where TObject : HitObject
    {
        protected IRulesetConfigManager Config { get; private set; }

        protected readonly Ruleset Ruleset;

        [Resolved]
        protected EditorClock EditorClock { get; private set; }

        [Resolved]
        protected EditorBeatmap EditorBeatmap { get; private set; }

        [Resolved]
        protected IBeatSnapProvider BeatSnapProvider { get; private set; }

        protected ComposeBlueprintContainer BlueprintContainer { get; private set; }

        private DrawableEditRulesetWrapper<TObject> drawableRulesetWrapper;

        protected readonly Container LayerBelowRuleset = new Container { RelativeSizeAxes = Axes.Both };

        private InputManager inputManager;

        private RadioButtonCollection toolboxCollection;

        private FillFlowContainer togglesCollection;

        protected HitObjectComposer(Ruleset ruleset)
        {
            Ruleset = ruleset;
        }

        [BackgroundDependencyLoader]
        private void load()
        {
            Config = Dependencies.Get<RulesetConfigCache>().GetConfigFor(Ruleset);

            try
            {
                drawableRulesetWrapper = new DrawableEditRulesetWrapper<TObject>(CreateDrawableRuleset(Ruleset, EditorBeatmap.PlayableBeatmap, new[] { Ruleset.GetAutoplayMod() }))
                {
                    Clock = EditorClock,
                    ProcessCustomClock = false
                };
            }
            catch (Exception e)
            {
                Logger.Error(e, "Could not load beatmap successfully!");
                return;
            }

            const float toolbar_width = 200;

            InternalChildren = new Drawable[]
            {
                new Container
                {
                    Name = "Content",
                    Padding = new MarginPadding { Left = toolbar_width },
                    RelativeSizeAxes = Axes.Both,
                    Children = new Drawable[]
                    {
                        // layers below playfield
                        drawableRulesetWrapper.CreatePlayfieldAdjustmentContainer().WithChildren(new Drawable[]
                        {
                            LayerBelowRuleset,
                            new EditorPlayfieldBorder { RelativeSizeAxes = Axes.Both }
                        }),
                        drawableRulesetWrapper,
                        // layers above playfield
                        drawableRulesetWrapper.CreatePlayfieldAdjustmentContainer()
                                              .WithChild(BlueprintContainer = CreateBlueprintContainer(HitObjects))
                    }
                },
                new FillFlowContainer
                {
                    Name = "Sidebar",
                    RelativeSizeAxes = Axes.Y,
                    Width = toolbar_width,
                    Padding = new MarginPadding { Right = 10 },
                    Spacing = new Vector2(10),
                    Children = new Drawable[]
                    {
                        new ToolboxGroup("toolbox (1-9)")
                        {
                            Child = toolboxCollection = new RadioButtonCollection { RelativeSizeAxes = Axes.X }
                        },
                        new ToolboxGroup("toggles (Q~P)")
                        {
                            Child = togglesCollection = new FillFlowContainer
                            {
<<<<<<< HEAD
                                // layers below playfield
                                drawableRulesetWrapper.CreatePlayfieldAdjustmentContainer().WithChildren(new Drawable[]
                                {
                                    LayerBelowRuleset,
                                    new PlayfieldBorder { RelativeSizeAxes = Axes.Both }
                                }),
                                drawableRulesetWrapper,
                                // layers above playfield
                                drawableRulesetWrapper.CreatePlayfieldAdjustmentContainer()
                                                      .WithChild(BlueprintContainer = CreateBlueprintContainer(HitObjects))
                            }
=======
                                RelativeSizeAxes = Axes.X,
                                AutoSizeAxes = Axes.Y,
                                Direction = FillDirection.Vertical,
                                Spacing = new Vector2(0, 5),
                            },
>>>>>>> b940a7ce
                        }
                    }
                },
            };

            toolboxCollection.Items = CompositionTools
                                      .Prepend(new SelectTool())
                                      .Select(t => new RadioButton(t.Name, () => toolSelected(t), t.CreateIcon))
                                      .ToList();

            TernaryStates = CreateTernaryButtons().ToArray();
            togglesCollection.AddRange(TernaryStates.Select(b => new DrawableTernaryButton(b)));

            setSelectTool();

            EditorBeatmap.SelectedHitObjects.CollectionChanged += selectionChanged;
        }

        protected override void LoadComplete()
        {
            base.LoadComplete();

            inputManager = GetContainingInputManager();
        }

        public override Playfield Playfield => drawableRulesetWrapper.Playfield;

        public override IEnumerable<DrawableHitObject> HitObjects => drawableRulesetWrapper.Playfield.AllHitObjects;

        public override bool CursorInPlacementArea => drawableRulesetWrapper.Playfield.ReceivePositionalInputAt(inputManager.CurrentState.Mouse.Position);

        /// <summary>
        /// Defines all available composition tools, listed on the left side of the editor screen as button controls.
        /// This should usually define one tool for each <see cref="HitObject"/> type used in the target ruleset.
        /// </summary>
        /// <remarks>
        /// A "select" tool is automatically added as the first tool.
        /// </remarks>
        protected abstract IReadOnlyList<HitObjectCompositionTool> CompositionTools { get; }

        /// <summary>
        /// A collection of states which will be displayed to the user in the toolbox.
        /// </summary>
        public TernaryButton[] TernaryStates { get; private set; }

        /// <summary>
        /// Create all ternary states required to be displayed to the user.
        /// </summary>
        protected virtual IEnumerable<TernaryButton> CreateTernaryButtons() => BlueprintContainer.TernaryStates;

        /// <summary>
        /// Construct a relevant blueprint container. This will manage hitobject selection/placement input handling and display logic.
        /// </summary>
        /// <param name="hitObjects">A live collection of all <see cref="DrawableHitObject"/>s in the editor beatmap.</param>
        protected virtual ComposeBlueprintContainer CreateBlueprintContainer(IEnumerable<DrawableHitObject> hitObjects)
            => new ComposeBlueprintContainer(hitObjects);

        /// <summary>
        /// Construct a drawable ruleset for the provided ruleset.
        /// </summary>
        /// <remarks>
        /// Can be overridden to add editor-specific logical changes to a <see cref="Ruleset"/>'s standard <see cref="DrawableRuleset{TObject}"/>.
        /// For example, hit animations or judgement logic may be changed to give a better editor user experience.
        /// </remarks>
        /// <param name="ruleset">The ruleset used to construct its drawable counterpart.</param>
        /// <param name="beatmap">The loaded beatmap.</param>
        /// <param name="mods">The mods to be applied.</param>
        /// <returns>An editor-relevant <see cref="DrawableRuleset{TObject}"/>.</returns>
        protected virtual DrawableRuleset<TObject> CreateDrawableRuleset(Ruleset ruleset, IBeatmap beatmap, IReadOnlyList<Mod> mods = null)
            => (DrawableRuleset<TObject>)ruleset.CreateDrawableRulesetWith(beatmap, mods);

        #region Tool selection logic

        protected override bool OnKeyDown(KeyDownEvent e)
        {
            if (e.ControlPressed || e.AltPressed || e.SuperPressed)
                return false;

            if (checkLeftToggleFromKey(e.Key, out var leftIndex))
            {
                var item = toolboxCollection.Items.ElementAtOrDefault(leftIndex);

                if (item != null)
                {
                    item.Select();
                    return true;
                }
            }

            if (checkRightToggleFromKey(e.Key, out var rightIndex))
            {
                var item = togglesCollection.ElementAtOrDefault(rightIndex);

                if (item is DrawableTernaryButton button)
                {
                    button.Button.Toggle();
                    return true;
                }
            }

            return base.OnKeyDown(e);
        }

        private bool checkLeftToggleFromKey(Key key, out int index)
        {
            if (key < Key.Number1 || key > Key.Number9)
            {
                index = -1;
                return false;
            }

            index = key - Key.Number1;
            return true;
        }

        private bool checkRightToggleFromKey(Key key, out int index)
        {
            switch (key)
            {
                case Key.Q:
                    index = 0;
                    break;

                case Key.W:
                    index = 1;
                    break;

                case Key.E:
                    index = 2;
                    break;

                case Key.R:
                    index = 3;
                    break;

                case Key.T:
                    index = 4;
                    break;

                case Key.Y:
                    index = 5;
                    break;

                case Key.U:
                    index = 6;
                    break;

                case Key.I:
                    index = 7;
                    break;

                case Key.O:
                    index = 8;
                    break;

                case Key.P:
                    index = 9;
                    break;

                default:
                    index = -1;
                    break;
            }

            return index >= 0;
        }

        private void selectionChanged(object sender, NotifyCollectionChangedEventArgs changedArgs)
        {
            if (EditorBeatmap.SelectedHitObjects.Any())
            {
                // ensure in selection mode if a selection is made.
                setSelectTool();
            }
        }

        private void setSelectTool() => toolboxCollection.Items.First().Select();

        private void toolSelected(HitObjectCompositionTool tool)
        {
            BlueprintContainer.CurrentTool = tool;

            if (!(tool is SelectTool))
                EditorBeatmap.SelectedHitObjects.Clear();
        }

        #endregion

        #region IPlacementHandler

        public void BeginPlacement(HitObject hitObject)
        {
            EditorBeatmap.PlacementObject.Value = hitObject;
        }

        public void EndPlacement(HitObject hitObject, bool commit)
        {
            EditorBeatmap.PlacementObject.Value = null;

            if (commit)
            {
                EditorBeatmap.Add(hitObject);

                if (EditorClock.CurrentTime < hitObject.StartTime)
                    EditorClock.SeekTo(hitObject.StartTime);
            }
        }

        public void Delete(HitObject hitObject) => EditorBeatmap.Remove(hitObject);

        #endregion

        #region IPositionSnapProvider

        /// <summary>
        /// Retrieve the relevant <see cref="Playfield"/> at a specified screen-space position.
        /// In cases where a ruleset doesn't require custom logic (due to nested playfields, for example)
        /// this will return the ruleset's main playfield.
        /// </summary>
        /// <param name="screenSpacePosition">The screen-space position to query.</param>
        /// <returns>The most relevant <see cref="Playfield"/>.</returns>
        protected virtual Playfield PlayfieldAtScreenSpacePosition(Vector2 screenSpacePosition) => drawableRulesetWrapper.Playfield;

        public override SnapResult SnapScreenSpacePositionToValidTime(Vector2 screenSpacePosition)
        {
            var playfield = PlayfieldAtScreenSpacePosition(screenSpacePosition);
            double? targetTime = null;

            if (playfield is ScrollingPlayfield scrollingPlayfield)
            {
                targetTime = scrollingPlayfield.TimeAtScreenSpacePosition(screenSpacePosition);

                // apply beat snapping
                targetTime = BeatSnapProvider.SnapTime(targetTime.Value);

                // convert back to screen space
                screenSpacePosition = scrollingPlayfield.ScreenSpacePositionAtTime(targetTime.Value);
            }

            return new SnapResult(screenSpacePosition, targetTime, playfield);
        }

        public override float GetBeatSnapDistanceAt(double referenceTime)
        {
            DifficultyControlPoint difficultyPoint = EditorBeatmap.ControlPointInfo.DifficultyPointAt(referenceTime);
            return (float)(100 * EditorBeatmap.BeatmapInfo.BaseDifficulty.SliderMultiplier * difficultyPoint.SpeedMultiplier / BeatSnapProvider.BeatDivisor);
        }

        public override float DurationToDistance(double referenceTime, double duration)
        {
            double beatLength = BeatSnapProvider.GetBeatLengthAtTime(referenceTime);
            return (float)(duration / beatLength * GetBeatSnapDistanceAt(referenceTime));
        }

        public override double DistanceToDuration(double referenceTime, float distance)
        {
            double beatLength = BeatSnapProvider.GetBeatLengthAtTime(referenceTime);
            return distance / GetBeatSnapDistanceAt(referenceTime) * beatLength;
        }

        public override double GetSnappedDurationFromDistance(double referenceTime, float distance)
            => BeatSnapProvider.SnapTime(referenceTime + DistanceToDuration(referenceTime, distance), referenceTime) - referenceTime;

        public override float GetSnappedDistanceFromDistance(double referenceTime, float distance)
        {
            double actualDuration = referenceTime + DistanceToDuration(referenceTime, distance);

            double snappedEndTime = BeatSnapProvider.SnapTime(actualDuration, referenceTime);

            double beatLength = BeatSnapProvider.GetBeatLengthAtTime(referenceTime);

            // we don't want to exceed the actual duration and snap to a point in the future.
            // as we are snapping to beat length via SnapTime (which will round-to-nearest), check for snapping in the forward direction and reverse it.
            if (snappedEndTime > actualDuration + 1)
                snappedEndTime -= beatLength;

            return DurationToDistance(referenceTime, snappedEndTime - referenceTime);
        }

        #endregion
    }

    /// <summary>
    /// A non-generic definition of a HitObject composer class.
    /// Generally used to access certain methods without requiring a generic type for <see cref="HitObjectComposer{T}" />.
    /// </summary>
    [Cached(typeof(HitObjectComposer))]
    [Cached(typeof(IPositionSnapProvider))]
    public abstract class HitObjectComposer : CompositeDrawable, IPositionSnapProvider
    {
        protected HitObjectComposer()
        {
            RelativeSizeAxes = Axes.Both;
        }

        /// <summary>
        /// The target ruleset's playfield.
        /// </summary>
        public abstract Playfield Playfield { get; }

        /// <summary>
        /// All <see cref="DrawableHitObject"/>s in currently loaded beatmap.
        /// </summary>
        public abstract IEnumerable<DrawableHitObject> HitObjects { get; }

        /// <summary>
        /// Whether the user's cursor is currently in an area of the <see cref="HitObjectComposer"/> that is valid for placement.
        /// </summary>
        public abstract bool CursorInPlacementArea { get; }

        #region IPositionSnapProvider

        public abstract SnapResult SnapScreenSpacePositionToValidTime(Vector2 screenSpacePosition);

        public abstract float GetBeatSnapDistanceAt(double referenceTime);

        public abstract float DurationToDistance(double referenceTime, double duration);

        public abstract double DistanceToDuration(double referenceTime, float distance);

        public abstract double GetSnappedDurationFromDistance(double referenceTime, float distance);

        public abstract float GetSnappedDistanceFromDistance(double referenceTime, float distance);

        #endregion
    }
}<|MERGE_RESOLUTION|>--- conflicted
+++ resolved
@@ -129,25 +129,11 @@
                         {
                             Child = togglesCollection = new FillFlowContainer
                             {
-<<<<<<< HEAD
-                                // layers below playfield
-                                drawableRulesetWrapper.CreatePlayfieldAdjustmentContainer().WithChildren(new Drawable[]
-                                {
-                                    LayerBelowRuleset,
-                                    new PlayfieldBorder { RelativeSizeAxes = Axes.Both }
-                                }),
-                                drawableRulesetWrapper,
-                                // layers above playfield
-                                drawableRulesetWrapper.CreatePlayfieldAdjustmentContainer()
-                                                      .WithChild(BlueprintContainer = CreateBlueprintContainer(HitObjects))
-                            }
-=======
                                 RelativeSizeAxes = Axes.X,
                                 AutoSizeAxes = Axes.Y,
                                 Direction = FillDirection.Vertical,
                                 Spacing = new Vector2(0, 5),
                             },
->>>>>>> b940a7ce
                         }
                     }
                 },
