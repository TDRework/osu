// Copyright (c) ppy Pty Ltd <contact@ppy.sh>. Licensed under the MIT Licence.
// See the LICENCE file in the repository root for full licence text.

using osuTK;
using osuTK.Input;
using osu.Framework.Graphics;
using osu.Framework.Graphics.Containers;
using osu.Game.Graphics.Sprites;
using osu.Game.Rulesets.Mods;
using System;
using System.Linq;
using System.Collections.Generic;
using System.Threading;
using Humanizer;
using osu.Framework.Input.Events;
using osu.Game.Graphics;

namespace osu.Game.Overlays.Mods
{
    public class ModSection : CompositeDrawable
    {
        private readonly Drawable header;

        public FillFlowContainer<ModButtonEmpty> ButtonsContainer { get; }

        public Action<Mod> Action;

        public Key[] ToggleKeys;

        public readonly ModType ModType;

        public IEnumerable<Mod> SelectedMods => buttons.Select(b => b.SelectedMod).Where(m => m != null);

        private CancellationTokenSource modsLoadCts;

        protected bool SelectionAnimationRunning => pendingSelectionOperations.Count > 0;

        /// <summary>
        /// True when all mod icons have completed loading.
        /// </summary>
        public bool ModIconsLoaded { get; private set; } = true;

        public IEnumerable<Mod> Mods
        {
            set
            {
                var modContainers = value.Select(m =>
                {
                    if (m == null)
                        return new ModButtonEmpty();

                    return new ModButton(m)
                    {
                        SelectionChanged = mod =>
                        {
                            ModButtonStateChanged(mod);
                            Action?.Invoke(mod);
                        },
                    };
                }).ToArray();

                modsLoadCts?.Cancel();

                if (modContainers.Length == 0)
                {
                    ModIconsLoaded = true;
                    header.Hide();
                    Hide();
                    return;
                }

                ModIconsLoaded = false;

                LoadComponentsAsync(modContainers, c =>
                {
                    ModIconsLoaded = true;
                    ButtonsContainer.ChildrenEnumerable = c;
                }, (modsLoadCts = new CancellationTokenSource()).Token);

                buttons = modContainers.OfType<ModButton>().ToArray();

                header.FadeIn(200);
                this.FadeIn(200);
            }
        }

        protected virtual void ModButtonStateChanged(Mod mod)
        {
        }

        private ModButton[] buttons = Array.Empty<ModButton>();

        protected override bool OnKeyDown(KeyDownEvent e)
        {
            if (e.ControlPressed) return false;

            if (ToggleKeys != null)
            {
                var index = Array.IndexOf(ToggleKeys, e.Key);
                if (index > -1 && index < buttons.Length)
                    buttons[index].SelectNext(e.ShiftPressed ? -1 : 1);
            }

            return base.OnKeyDown(e);
        }

<<<<<<< HEAD
=======
        private const double initial_multiple_selection_delay = 120;

        private double selectionDelay = initial_multiple_selection_delay;
        private double lastSelection;

        private readonly Queue<Action> pendingSelectionOperations = new Queue<Action>();

        protected override void Update()
        {
            base.Update();

            if (selectionDelay == initial_multiple_selection_delay || Time.Current - lastSelection >= selectionDelay)
            {
                if (pendingSelectionOperations.TryDequeue(out var dequeuedAction))
                {
                    dequeuedAction();

                    // each time we play an animation, we decrease the time until the next animation (to ramp the visual and audible elements).
                    selectionDelay = Math.Max(30, selectionDelay * 0.8f);
                    lastSelection = Time.Current;
                }
                else
                {
                    // reset the selection delay after all animations have been completed.
                    // this will cause the next action to be immediately performed.
                    selectionDelay = initial_multiple_selection_delay;
                }
            }
        }

>>>>>>> 06a3a72e
        /// <summary>
        /// Selects all mods.
        /// </summary>
        public void SelectAll()
        {
<<<<<<< HEAD
            foreach (var button in buttons.Where(b => !b.Selected))
                button.SelectAt(0);
=======
            pendingSelectionOperations.Clear();

            foreach (var button in buttons.Where(b => !b.Selected))
                pendingSelectionOperations.Enqueue(() => button.SelectAt(0));
>>>>>>> 06a3a72e
        }

        /// <summary>
        /// Deselects all mods.
        /// </summary>
<<<<<<< HEAD
        /// <param name="immediate">Set to true to bypass animations and update selections immediately.</param>
        public void DeselectAll(bool immediate = false) => DeselectTypes(buttons.Select(b => b.SelectedMod?.GetType()).Where(t => t != null), immediate);
=======
        public void DeselectAll()
        {
            pendingSelectionOperations.Clear();
            DeselectTypes(buttons.Select(b => b.SelectedMod?.GetType()).Where(t => t != null));
        }
>>>>>>> 06a3a72e

        /// <summary>
        /// Deselect one or more mods in this section.
        /// </summary>
        /// <param name="modTypes">The types of <see cref="Mod"/>s which should be deselected.</param>
        /// <param name="immediate">Whether the deselection should happen immediately. Should only be used when required to ensure correct selection flow.</param>
        public void DeselectTypes(IEnumerable<Type> modTypes, bool immediate = false)
        {
            foreach (var button in buttons)
            {
                if (button.SelectedMod == null) continue;

                foreach (var type in modTypes)
                {
                    if (type.IsInstanceOfType(button.SelectedMod))
                    {
                        if (immediate)
                            button.Deselect();
                        else
                            pendingSelectionOperations.Enqueue(button.Deselect);
                    }
                }
            }
        }

        /// <summary>
        /// Updates all buttons with the given list of selected mods.
        /// </summary>
        /// <param name="newSelectedMods">The new list of selected mods to select.</param>
        public void UpdateSelectedButtons(IReadOnlyList<Mod> newSelectedMods)
        {
            foreach (var button in buttons)
                updateButtonSelection(button, newSelectedMods);
        }

        private void updateButtonSelection(ModButton button, IReadOnlyList<Mod> newSelectedMods)
        {
            foreach (var mod in newSelectedMods)
            {
                var index = Array.FindIndex(button.Mods, m1 => mod.GetType() == m1.GetType());
                if (index < 0)
                    continue;

                var buttonMod = button.Mods[index];
                buttonMod.CopyFrom(mod);
                button.SelectAt(index);
                return;
            }

            button.Deselect();
        }

        public ModSection(ModType type)
        {
            ModType = type;

            AutoSizeAxes = Axes.Y;
            RelativeSizeAxes = Axes.X;

            Origin = Anchor.TopCentre;
            Anchor = Anchor.TopCentre;

            InternalChildren = new[]
            {
                header = CreateHeader(type.Humanize(LetterCasing.Title)),
                ButtonsContainer = new FillFlowContainer<ModButtonEmpty>
                {
                    AutoSizeAxes = Axes.Y,
                    RelativeSizeAxes = Axes.X,
                    Origin = Anchor.BottomLeft,
                    Anchor = Anchor.BottomLeft,
                    Spacing = new Vector2(50f, 0f),
                    Margin = new MarginPadding
                    {
                        Top = 20,
                    },
                    AlwaysPresent = true
                },
            };
        }

        protected virtual Drawable CreateHeader(string text) => new OsuSpriteText
        {
            Font = OsuFont.GetFont(weight: FontWeight.Bold),
            Text = text
        };

        /// <summary>
        /// Play out all remaining animations immediately to leave mods in a good (final) state.
        /// </summary>
        public void FlushAnimation()
        {
            while (pendingSelectionOperations.TryDequeue(out var dequeuedAction))
                dequeuedAction();
        }
    }
}<|MERGE_RESOLUTION|>--- conflicted
+++ resolved
@@ -104,8 +104,6 @@
             return base.OnKeyDown(e);
         }
 
-<<<<<<< HEAD
-=======
         private const double initial_multiple_selection_delay = 120;
 
         private double selectionDelay = initial_multiple_selection_delay;
@@ -136,36 +134,25 @@
             }
         }
 
->>>>>>> 06a3a72e
         /// <summary>
         /// Selects all mods.
         /// </summary>
         public void SelectAll()
         {
-<<<<<<< HEAD
-            foreach (var button in buttons.Where(b => !b.Selected))
-                button.SelectAt(0);
-=======
             pendingSelectionOperations.Clear();
 
             foreach (var button in buttons.Where(b => !b.Selected))
                 pendingSelectionOperations.Enqueue(() => button.SelectAt(0));
->>>>>>> 06a3a72e
         }
 
         /// <summary>
         /// Deselects all mods.
         /// </summary>
-<<<<<<< HEAD
-        /// <param name="immediate">Set to true to bypass animations and update selections immediately.</param>
-        public void DeselectAll(bool immediate = false) => DeselectTypes(buttons.Select(b => b.SelectedMod?.GetType()).Where(t => t != null), immediate);
-=======
         public void DeselectAll()
         {
             pendingSelectionOperations.Clear();
             DeselectTypes(buttons.Select(b => b.SelectedMod?.GetType()).Where(t => t != null));
         }
->>>>>>> 06a3a72e
 
         /// <summary>
         /// Deselect one or more mods in this section.
