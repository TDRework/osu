--- conflicted
+++ resolved
@@ -1,126 +1,122 @@
-﻿//Copyright (c) 2007-2016 ppy Pty Ltd <contact@ppy.sh>.
-//Licensed under the MIT Licence - https://raw.githubusercontent.com/ppy/osu/master/LICENCE
-
-using System;
-using OpenTK;
-using OpenTK.Graphics;
-using osu.Framework;
-using osu.Framework.Graphics;
-using osu.Framework.Graphics.Containers;
-using osu.Framework.Graphics.Transformations;
-using osu.Game.Configuration;
-using osu.Game.GameModes.Play;
-using osu.Game.Graphics;
-using osu.Framework.Graphics.Sprites;
-
-namespace osu.Game.Overlays
-{
-    public class Toolbar : OverlayContainer
-    {
-        private const float height = 50;
-
-        public Action OnSettings;
-        public Action OnHome;
-        public Action<PlayMode> OnPlayModeChange;
-        public Action OnMusicController;
-
-        private ToolbarModeSelector modeSelector;
-        private ToolbarButton userButton;
-
-        private const int transition_time = 200;
-
-        protected override void PopIn()
-        {
-            MoveToY(0, transition_time, EasingTypes.OutQuint);
-            FadeIn(transition_time, EasingTypes.OutQuint);
-        }
-
-        protected override void PopOut()
-        {
-            MoveToY(-DrawSize.Y, transition_time, EasingTypes.InQuint);
-            FadeOut(transition_time, EasingTypes.InQuint);
-        }
-
-        public Toolbar()
-        {
-            Children = new Drawable[]
-            {
-                new Box
-                {
-                    RelativeSizeAxes = Axes.Both,
-                    Colour = new Color4(0.1f, 0.1f, 0.1f, 0.4f)
-                },
-                new FlowContainer
-                {
-                    Direction = FlowDirection.HorizontalOnly,
-                    RelativeSizeAxes = Axes.Y,
-                    AutoSizeAxes = Axes.X,
-                    Children = new Drawable[]
-                    {
-                        new ToolbarButton
-                        {
-                            Icon = FontAwesome.fa_gear,
-                            TooltipMain = "Settings",
-                            TooltipSub = "Change your settings",
-                            Action = () => OnSettings?.Invoke()
-                        },
-                        new ToolbarButton
-                        {
-                            Icon = FontAwesome.fa_home,
-                            TooltipMain = "Home",
-                            TooltipSub = "Return to the main menu",
-                            Action = () => OnHome?.Invoke()
-                        },
-                        modeSelector = new ToolbarModeSelector
-                        {
-                            OnPlayModeChange = OnPlayModeChange
-                        }
-                    }
-                },
-                new FlowContainer
-                {
-                    Anchor = Anchor.TopRight,
-                    Origin = Anchor.TopRight,
-                    Direction = FlowDirection.HorizontalOnly,
-                    RelativeSizeAxes = Axes.Y,
-                    AutoSizeAxes = Axes.X,
-                    Children = new []
-                    {
-                        new ToolbarButton
-                        {
-<<<<<<< HEAD
-                            Icon = FontAwesome.music,
-                            Action = () => OnMusicController?.Invoke()
-                        },
-                        new ToolbarButton
-                        {
-                            Icon = FontAwesome.search
-=======
-                            Icon = FontAwesome.fa_search
->>>>>>> dd57f527
-                        },
-                        userButton = new ToolbarButton
-                        {
-                            Icon = FontAwesome.fa_user,
-                        },
-                        new ToolbarButton
-                        {
-                            Icon = FontAwesome.fa_bars
-                        },
-                    }
-                }
-            };
-
-            RelativeSizeAxes = Axes.X;
-            Size = new Vector2(1, height);
-        }
-
-        protected override void Load(BaseGame game)
-        {
-            base.Load(game);
-            userButton.Text = ((OsuGame)game).Config.Get<string>(OsuConfig.Username);
-        }
-
-        public void SetGameMode(PlayMode mode) => modeSelector.SetGameMode(mode);
-    }
-}
+﻿//Copyright (c) 2007-2016 ppy Pty Ltd <contact@ppy.sh>.
+//Licensed under the MIT Licence - https://raw.githubusercontent.com/ppy/osu/master/LICENCE
+
+using System;
+using OpenTK;
+using OpenTK.Graphics;
+using osu.Framework;
+using osu.Framework.Graphics;
+using osu.Framework.Graphics.Containers;
+using osu.Framework.Graphics.Transformations;
+using osu.Game.Configuration;
+using osu.Game.GameModes.Play;
+using osu.Game.Graphics;
+using osu.Framework.Graphics.Sprites;
+
+namespace osu.Game.Overlays
+{
+    public class Toolbar : OverlayContainer
+    {
+        private const float height = 50;
+
+        public Action OnSettings;
+        public Action OnHome;
+        public Action<PlayMode> OnPlayModeChange;
+        public Action OnMusicController;
+
+        private ToolbarModeSelector modeSelector;
+        private ToolbarButton userButton;
+
+        private const int transition_time = 200;
+
+        protected override void PopIn()
+        {
+            MoveToY(0, transition_time, EasingTypes.OutQuint);
+            FadeIn(transition_time, EasingTypes.OutQuint);
+        }
+
+        protected override void PopOut()
+        {
+            MoveToY(-DrawSize.Y, transition_time, EasingTypes.InQuint);
+            FadeOut(transition_time, EasingTypes.InQuint);
+        }
+
+        public Toolbar()
+        {
+            Children = new Drawable[]
+            {
+                new Box
+                {
+                    RelativeSizeAxes = Axes.Both,
+                    Colour = new Color4(0.1f, 0.1f, 0.1f, 0.4f)
+                },
+                new FlowContainer
+                {
+                    Direction = FlowDirection.HorizontalOnly,
+                    RelativeSizeAxes = Axes.Y,
+                    AutoSizeAxes = Axes.X,
+                    Children = new Drawable[]
+                    {
+                        new ToolbarButton
+                        {
+                            Icon = FontAwesome.fa_gear,
+                            TooltipMain = "Settings",
+                            TooltipSub = "Change your settings",
+                            Action = () => OnSettings?.Invoke()
+                        },
+                        new ToolbarButton
+                        {
+                            Icon = FontAwesome.fa_home,
+                            TooltipMain = "Home",
+                            TooltipSub = "Return to the main menu",
+                            Action = () => OnHome?.Invoke()
+                        },
+                        modeSelector = new ToolbarModeSelector
+                        {
+                            OnPlayModeChange = OnPlayModeChange
+                        }
+                    }
+                },
+                new FlowContainer
+                {
+                    Anchor = Anchor.TopRight,
+                    Origin = Anchor.TopRight,
+                    Direction = FlowDirection.HorizontalOnly,
+                    RelativeSizeAxes = Axes.Y,
+                    AutoSizeAxes = Axes.X,
+                    Children = new []
+                    {
+                        new ToolbarButton
+                        {
+                            Icon = FontAwesome.music,
+                            Action = () => OnMusicController?.Invoke()
+                        },
+                        new ToolbarButton
+                        {
+                            Icon = FontAwesome.fa_search
+                        },
+                        userButton = new ToolbarButton
+                        {
+                            Icon = FontAwesome.fa_user,
+                        },
+                        new ToolbarButton
+                        {
+                            Icon = FontAwesome.fa_bars
+                        },
+                    }
+                }
+            };
+
+            RelativeSizeAxes = Axes.X;
+            Size = new Vector2(1, height);
+        }
+
+        protected override void Load(BaseGame game)
+        {
+            base.Load(game);
+            userButton.Text = ((OsuGame)game).Config.Get<string>(OsuConfig.Username);
+        }
+
+        public void SetGameMode(PlayMode mode) => modeSelector.SetGameMode(mode);
+    }
+}