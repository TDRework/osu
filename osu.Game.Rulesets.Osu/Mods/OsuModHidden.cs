﻿// Copyright (c) ppy Pty Ltd <contact@ppy.sh>. Licensed under the MIT Licence.
// See the LICENCE file in the repository root for full licence text.

using System;
using System.Collections.Generic;
using System.Linq;
using osu.Framework.Graphics;
using osu.Game.Rulesets.Mods;
using osu.Game.Rulesets.Objects.Drawables;
using osu.Game.Rulesets.Osu.Objects.Drawables;
using osu.Game.Rulesets.Objects.Types;
using osu.Game.Rulesets.Osu.Objects;

namespace osu.Game.Rulesets.Osu.Mods
{
    public class OsuModHidden : ModHidden
    {
        public override string Description => @"Play with no approach circles and fading circles/sliders.";
        public override double ScoreMultiplier => 1.06;
<<<<<<< HEAD
        public override Type[] IncompatibleMods => new[] { typeof(OsuModTraceable) };
=======
        public override Type[] IncompatibleMods => new[] { typeof(OsuModSpinIn) };
>>>>>>> 096a007e
        private const double fade_in_duration_multiplier = 0.4;
        private const double fade_out_duration_multiplier = 0.3;

        public override void ApplyToDrawableHitObjects(IEnumerable<DrawableHitObject> drawables)
        {
            void adjustFadeIn(OsuHitObject h) => h.TimeFadeIn = h.TimePreempt * fade_in_duration_multiplier;

            foreach (var d in drawables.OfType<DrawableOsuHitObject>())
            {
                adjustFadeIn(d.HitObject);
                foreach (var h in d.HitObject.NestedHitObjects.OfType<OsuHitObject>())
                    adjustFadeIn(h);
            }

            base.ApplyToDrawableHitObjects(drawables);
        }

        protected override void ApplyHiddenState(DrawableHitObject drawable, ArmedState state)
        {
            if (!(drawable is DrawableOsuHitObject d))
                return;

            var h = d.HitObject;

            var fadeOutStartTime = h.StartTime - h.TimePreempt + h.TimeFadeIn;
            var fadeOutDuration = h.TimePreempt * fade_out_duration_multiplier;

            // new duration from completed fade in to end (before fading out)
            var longFadeDuration = ((h as IHasEndTime)?.EndTime ?? h.StartTime) - fadeOutStartTime;

            switch (drawable)
            {
                case DrawableHitCircle circle:
                    // we don't want to see the approach circle
                    using (circle.BeginAbsoluteSequence(h.StartTime - h.TimePreempt, true))
                        circle.ApproachCircle.Hide();

                    // fade out immediately after fade in.
                    using (drawable.BeginAbsoluteSequence(fadeOutStartTime, true))
                        circle.FadeOut(fadeOutDuration);

                    break;

                case DrawableSlider slider:
                    using (slider.BeginAbsoluteSequence(fadeOutStartTime, true))
                        slider.Body.FadeOut(longFadeDuration, Easing.Out);

                    break;

                case DrawableSliderTick sliderTick:
                    // slider ticks fade out over up to one second
                    var tickFadeOutDuration = Math.Min(sliderTick.HitObject.TimePreempt - DrawableSliderTick.ANIM_DURATION, 1000);

                    using (sliderTick.BeginAbsoluteSequence(sliderTick.HitObject.StartTime - tickFadeOutDuration, true))
                        sliderTick.FadeOut(tickFadeOutDuration);

                    break;

                case DrawableSpinner spinner:
                    // hide elements we don't care about.
                    spinner.Disc.Hide();
                    spinner.Ticks.Hide();
                    spinner.Background.Hide();

                    using (spinner.BeginAbsoluteSequence(fadeOutStartTime + longFadeDuration, true))
                        spinner.FadeOut(fadeOutDuration);

                    break;
            }
        }
    }
}<|MERGE_RESOLUTION|>--- conflicted
+++ resolved
@@ -17,11 +17,9 @@
     {
         public override string Description => @"Play with no approach circles and fading circles/sliders.";
         public override double ScoreMultiplier => 1.06;
-<<<<<<< HEAD
-        public override Type[] IncompatibleMods => new[] { typeof(OsuModTraceable) };
-=======
-        public override Type[] IncompatibleMods => new[] { typeof(OsuModSpinIn) };
->>>>>>> 096a007e
+
+        public override Type[] IncompatibleMods => new[] { typeof(OsuModTraceable), typeof(OsuModSpinIn) };
+
         private const double fade_in_duration_multiplier = 0.4;
         private const double fade_out_duration_multiplier = 0.3;
 
