--- conflicted
+++ resolved
@@ -92,14 +92,10 @@
             // The first jump is formed by the first two hitobjects of the map.
             // If the map has less than two OsuHitObjects, the enumerator will not return anything.
             for (int i = 1; i < beatmap.HitObjects.Count; i++)
-<<<<<<< HEAD
-                objects.Add(new OsuDifficultyHitObject(beatmap.HitObjects[i], beatmap.HitObjects[i - 1], clockRate, objects, objects.Count));
-=======
             {
                 var lastLast = i > 1 ? beatmap.HitObjects[i - 2] : null;
                 objects.Add(new OsuDifficultyHitObject(beatmap.HitObjects[i], beatmap.HitObjects[i - 1], lastLast, clockRate, objects, objects.Count));
             }
->>>>>>> 54980cbf
 
             return objects;
         }
