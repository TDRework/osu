--- conflicted
+++ resolved
@@ -15,9 +15,6 @@
     /// </summary>
     public class Speed : OsuStrainSkill
     {
-<<<<<<< HEAD
-        private const double single_spacing_threshold = 135;
-=======
         private const double single_spacing_threshold = 125;
         private const double rhythm_multiplier = 0.75;
         private const int history_time_max = 5000; // 5 seconds of calculatingRhythmBonus max.
@@ -26,7 +23,6 @@
 
         private double skillMultiplier => 1375;
         private double strainDecayBase => 0.3;
->>>>>>> b8fe744d
 
         private double currentStrain = 1;
         private double currentRhythm = 1;
@@ -174,14 +170,7 @@
 
             currentRhythm = calculateRhythmBonus(current);
 
-<<<<<<< HEAD
-            return (1 + (speedBonus - 1) * 0.75)
-                   * angleBonus
-                   * (0.95 + speedBonus * Math.Pow(distance / single_spacing_threshold, 3.0))
-                   / strainTime;
-=======
             return currentStrain * currentRhythm;
->>>>>>> b8fe744d
         }
     }
 }