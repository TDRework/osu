// Copyright (c) ppy Pty Ltd <contact@ppy.sh>. Licensed under the MIT Licence.
// See the LICENCE file in the repository root for full licence text.

using System;
using osu.Framework.Allocation;
using osu.Framework.Bindables;
using osu.Framework.Graphics;
using osu.Framework.Graphics.Containers;
using osu.Framework.Graphics.Sprites;
using osu.Game.Rulesets.Objects.Drawables;
using osu.Game.Rulesets.Osu.Objects.Drawables;
using osu.Game.Skinning;
using osuTK;

namespace osu.Game.Rulesets.Osu.Skinning.Legacy
{
    public abstract class LegacySpinner : CompositeDrawable
    {
<<<<<<< HEAD
        public const float SPRITE_SCALE = 0.625f;
=======
        /// <remarks>
        /// All constants are in osu!stable's gamefield space, which is shifted 16px downwards.
        /// This offset is negated in both osu!stable and osu!lazer to bring all constants into window-space.
        /// Note: SPINNER_Y_CENTRE + SPINNER_TOP_OFFSET - Position.Y = 240 (=480/2, or half the window-space in osu!stable)
        /// </remarks>
        protected const float SPINNER_TOP_OFFSET = 45f - 16f;

        protected const float SPINNER_Y_CENTRE = SPINNER_TOP_OFFSET + 219f;

        protected const float SPRITE_SCALE = 0.625f;
>>>>>>> 9b5e3556

        protected DrawableSpinner DrawableSpinner { get; private set; }

        private Sprite spin;
        private Sprite clear;

        [BackgroundDependencyLoader]
        private void load(DrawableHitObject drawableHitObject, ISkinSource source)
        {
            Anchor = Anchor.Centre;
            Origin = Anchor.Centre;

            // osu!stable positions spinner components in window-space (as opposed to gamefield-space). This is a 640x480 area taking up the entire screen.
            // In lazer, the gamefield-space positional transformation is applied in OsuPlayfieldAdjustmentContainer, which is inverted here to make this area take up the entire window space.
            Size = new Vector2(640, 480);
            Position = new Vector2(0, -8f);

            DrawableSpinner = (DrawableSpinner)drawableHitObject;

            AddRangeInternal(new[]
            {
                spin = new Sprite
                {
                    Anchor = Anchor.TopCentre,
                    Origin = Anchor.Centre,
                    Depth = float.MinValue,
                    Texture = source.GetTexture("spinner-spin"),
                    Scale = new Vector2(SPRITE_SCALE),
                    Y = SPINNER_TOP_OFFSET + 335,
                },
                clear = new Sprite
                {
                    Alpha = 0,
                    Anchor = Anchor.TopCentre,
                    Origin = Anchor.Centre,
                    Depth = float.MinValue,
                    Texture = source.GetTexture("spinner-clear"),
                    Scale = new Vector2(SPRITE_SCALE),
                    Y = SPINNER_TOP_OFFSET + 115,
                },
            });
        }

        private readonly Bindable<bool> completed = new Bindable<bool>();

        protected override void LoadComplete()
        {
            base.LoadComplete();

            completed.BindValueChanged(onCompletedChanged, true);

            DrawableSpinner.ApplyCustomUpdateState += UpdateStateTransforms;
            UpdateStateTransforms(DrawableSpinner, DrawableSpinner.State.Value);
        }

        private void onCompletedChanged(ValueChangedEvent<bool> completed)
        {
            if (completed.NewValue)
            {
                double startTime = Math.Min(Time.Current, DrawableSpinner.HitStateUpdateTime - 400);

                using (BeginAbsoluteSequence(startTime, true))
                {
                    clear.FadeInFromZero(400, Easing.Out);

                    clear.ScaleTo(SPRITE_SCALE * 2)
                         .Then().ScaleTo(SPRITE_SCALE * 0.8f, 240, Easing.Out)
                         .Then().ScaleTo(SPRITE_SCALE, 160);
                }

                const double fade_out_duration = 50;
                using (BeginAbsoluteSequence(DrawableSpinner.HitStateUpdateTime - fade_out_duration, true))
                    clear.FadeOut(fade_out_duration);
            }
            else
            {
                clear.ClearTransforms();
                clear.Alpha = 0;
            }
        }

        protected override void Update()
        {
            base.Update();
            completed.Value = Time.Current >= DrawableSpinner.Result.TimeCompleted;
        }

        protected virtual void UpdateStateTransforms(DrawableHitObject drawableHitObject, ArmedState state)
        {
            switch (drawableHitObject)
            {
                case DrawableSpinner d:
                    double fadeOutLength = Math.Min(400, d.HitObject.Duration);

                    using (BeginAbsoluteSequence(drawableHitObject.HitStateUpdateTime - fadeOutLength, true))
                        spin.FadeOutFromOne(fadeOutLength);
                    break;

                case DrawableSpinnerTick d:
                    if (state == ArmedState.Hit)
                    {
                        using (BeginAbsoluteSequence(d.HitStateUpdateTime, true))
                            spin.FadeOut(300);
                    }

                    break;
            }
        }

        protected override void Dispose(bool isDisposing)
        {
            base.Dispose(isDisposing);

            if (DrawableSpinner != null)
                DrawableSpinner.ApplyCustomUpdateState -= UpdateStateTransforms;
        }
<<<<<<< HEAD

        /// <summary>
        /// A <see cref="Container"/> simulating osu!stable's absolute screen-space,
        /// for perfect placements of legacy spinner components with legacy coordinates.
        /// </summary>
        public class LegacyCoordinatesContainer : Container
        {
            /// <summary>
            /// An offset that simulates stable's spinner top offset,
            /// for positioning some legacy spinner components perfectly as in stable.
            /// (e.g. 'spin' sprite, 'clear' sprite, metre in old-style spinners)
            /// </summary>
            public static readonly float SPINNER_TOP_OFFSET = (float)Math.Ceiling(45f * SPRITE_SCALE);

            public LegacyCoordinatesContainer()
            {
                // legacy spinners relied heavily on absolute screen-space coordinate values.
                // wrap everything in a container simulating absolute coords to preserve alignment
                // as there are skins that depend on it.
                Anchor = Anchor.Centre;
                Origin = Anchor.Centre;
                Size = new Vector2(640, 480);

                // since legacy coordinates were on screen-space, they were accounting for the playfield shift offset.
                // therefore cancel it from here.
                Position = new Vector2(0, -8f);
            }
        }
=======
>>>>>>> 9b5e3556
    }
}<|MERGE_RESOLUTION|>--- conflicted
+++ resolved
@@ -16,9 +16,6 @@
 {
     public abstract class LegacySpinner : CompositeDrawable
     {
-<<<<<<< HEAD
-        public const float SPRITE_SCALE = 0.625f;
-=======
         /// <remarks>
         /// All constants are in osu!stable's gamefield space, which is shifted 16px downwards.
         /// This offset is negated in both osu!stable and osu!lazer to bring all constants into window-space.
@@ -29,7 +26,6 @@
         protected const float SPINNER_Y_CENTRE = SPINNER_TOP_OFFSET + 219f;
 
         protected const float SPRITE_SCALE = 0.625f;
->>>>>>> 9b5e3556
 
         protected DrawableSpinner DrawableSpinner { get; private set; }
 
@@ -146,36 +142,5 @@
             if (DrawableSpinner != null)
                 DrawableSpinner.ApplyCustomUpdateState -= UpdateStateTransforms;
         }
-<<<<<<< HEAD
-
-        /// <summary>
-        /// A <see cref="Container"/> simulating osu!stable's absolute screen-space,
-        /// for perfect placements of legacy spinner components with legacy coordinates.
-        /// </summary>
-        public class LegacyCoordinatesContainer : Container
-        {
-            /// <summary>
-            /// An offset that simulates stable's spinner top offset,
-            /// for positioning some legacy spinner components perfectly as in stable.
-            /// (e.g. 'spin' sprite, 'clear' sprite, metre in old-style spinners)
-            /// </summary>
-            public static readonly float SPINNER_TOP_OFFSET = (float)Math.Ceiling(45f * SPRITE_SCALE);
-
-            public LegacyCoordinatesContainer()
-            {
-                // legacy spinners relied heavily on absolute screen-space coordinate values.
-                // wrap everything in a container simulating absolute coords to preserve alignment
-                // as there are skins that depend on it.
-                Anchor = Anchor.Centre;
-                Origin = Anchor.Centre;
-                Size = new Vector2(640, 480);
-
-                // since legacy coordinates were on screen-space, they were accounting for the playfield shift offset.
-                // therefore cancel it from here.
-                Position = new Vector2(0, -8f);
-            }
-        }
-=======
->>>>>>> 9b5e3556
     }
 }