// Copyright (c) ppy Pty Ltd <contact@ppy.sh>. Licensed under the MIT Licence.
// See the LICENCE file in the repository root for full licence text.

#nullable disable

using System;
using System.Collections.Generic;
using System.Linq;
using osu.Framework.Allocation;
using osu.Framework.Bindables;
using osu.Framework.Caching;
using osu.Framework.Extensions.EnumExtensions;
using osu.Framework.Graphics;
using osu.Framework.Graphics.Containers;
using osu.Framework.Graphics.Sprites;
<<<<<<< HEAD
using osu.Framework.Utils;
=======
using osu.Framework.Input.Events;
>>>>>>> 90a68880
using osu.Game.Beatmaps;
using osu.Game.Graphics.UserInterface;
using osu.Game.Input.Bindings;
using osu.Game.Rulesets.Edit;
using osu.Game.Rulesets.Edit.Tools;
using osu.Game.Rulesets.Mods;
using osu.Game.Rulesets.Objects;
using osu.Game.Rulesets.Osu.Objects;
using osu.Game.Rulesets.UI;
using osu.Game.Screens.Edit.Components.TernaryButtons;
using osu.Game.Screens.Edit.Compose.Components;
using osuTK;

namespace osu.Game.Rulesets.Osu.Edit
{
    public class OsuHitObjectComposer : DistancedHitObjectComposer<OsuHitObject>
    {
        public OsuHitObjectComposer(Ruleset ruleset)
            : base(ruleset)
        {
        }

        protected override DrawableRuleset<OsuHitObject> CreateDrawableRuleset(Ruleset ruleset, IBeatmap beatmap, IReadOnlyList<Mod> mods = null)
            => new DrawableOsuEditorRuleset(ruleset, beatmap, mods);

        protected override IReadOnlyList<HitObjectCompositionTool> CompositionTools => new HitObjectCompositionTool[]
        {
            new HitCircleCompositionTool(),
            new SliderCompositionTool(),
            new SpinnerCompositionTool()
        };

        private readonly Bindable<TernaryState> rectangularGridSnapToggle = new Bindable<TernaryState>();

        protected override IEnumerable<TernaryButton> CreateTernaryButtons() => base.CreateTernaryButtons().Concat(new[]
        {
            new TernaryButton(rectangularGridSnapToggle, "Grid Snap", () => new SpriteIcon { Icon = FontAwesome.Solid.Th })
        });

        private BindableList<HitObject> selectedHitObjects;

        private Bindable<HitObject> placementObject;

        [BackgroundDependencyLoader]
        private void load()
        {
            // Give a bit of breathing room around the playfield content.
            PlayfieldContentContainer.Padding = new MarginPadding(10);

            LayerBelowRuleset.AddRange(new Drawable[]
            {
                distanceSnapGridContainer = new Container
                {
                    RelativeSizeAxes = Axes.Both
                },
                rectangularPositionSnapGrid = new OsuRectangularPositionSnapGrid
                {
                    RelativeSizeAxes = Axes.Both
                }
            });

            selectedHitObjects = EditorBeatmap.SelectedHitObjects.GetBoundCopy();
            selectedHitObjects.CollectionChanged += (_, _) => updateDistanceSnapGrid();

            placementObject = EditorBeatmap.PlacementObject.GetBoundCopy();
            placementObject.ValueChanged += _ => updateDistanceSnapGrid();
            DistanceSnapToggle.ValueChanged += _ => updateDistanceSnapGrid();

            // we may be entering the screen with a selection already active
            updateDistanceSnapGrid();
        }

        protected override ComposeBlueprintContainer CreateBlueprintContainer()
            => new OsuBlueprintContainer(this);

        public override string ConvertSelectionToString()
            => string.Join(',', selectedHitObjects.Cast<OsuHitObject>().OrderBy(h => h.StartTime).Select(h => (h.IndexInCurrentCombo + 1).ToString()));

        private DistanceSnapGrid distanceSnapGrid;
        private Container distanceSnapGridContainer;

        private readonly Cached distanceSnapGridCache = new Cached();
        private double? lastDistanceSnapGridTime;

        private RectangularPositionSnapGrid rectangularPositionSnapGrid;

        protected override double ReadCurrentDistanceSnap(HitObject before, HitObject after)
        {
            float expectedDistance = DurationToDistance(before, after.StartTime - before.GetEndTime());
            float actualDistance = Vector2.Distance(((OsuHitObject)before).EndPosition, ((OsuHitObject)after).Position);

            return actualDistance / expectedDistance;
        }

        protected override void Update()
        {
            base.Update();

            if (!(BlueprintContainer.CurrentTool is SelectTool))
            {
                if (EditorClock.CurrentTime != lastDistanceSnapGridTime)
                {
                    distanceSnapGridCache.Invalidate();
                    lastDistanceSnapGridTime = EditorClock.CurrentTime;
                }

                if (!distanceSnapGridCache.IsValid)
                    updateDistanceSnapGrid();
            }
        }

        public override SnapResult FindSnappedPositionAndTime(Vector2 screenSpacePosition, SnapType snapType = SnapType.All)
        {
            if (snapType.HasFlagFast(SnapType.NearbyObjects) && snapToVisibleBlueprints(screenSpacePosition, out var snapResult))
            {
                // In the case of snapping to nearby objects, a time value is not provided.
                // This matches the stable editor (which also uses current time), but with the introduction of time-snapping distance snap
                // this could result in unexpected behaviour when distance snapping is turned on and a user attempts to place an object that is
                // BOTH on a valid distance snap ring, and also at the same position as a previous object.
                //
                // We want to ensure that in this particular case, the time-snapping component of distance snap is still applied.
                // The easiest way to ensure this is to attempt application of distance snap after a nearby object is found, and copy over
                // the time value if the proposed positions are roughly the same.
                if (snapType.HasFlagFast(SnapType.Grids) && distanceSnapToggle.Value == TernaryState.True && distanceSnapGrid != null)
                {
                    (Vector2 distanceSnappedPosition, double distanceSnappedTime) = distanceSnapGrid.GetSnappedPosition(distanceSnapGrid.ToLocalSpace(snapResult.ScreenSpacePosition));
                    if (Precision.AlmostEquals(distanceSnapGrid.ToScreenSpace(distanceSnappedPosition), snapResult.ScreenSpacePosition, 1))
                        snapResult.Time = distanceSnappedTime;
                }

                return snapResult;
            }

            SnapResult result = base.FindSnappedPositionAndTime(screenSpacePosition, snapType);

            if (snapType.HasFlagFast(SnapType.Grids))
            {
                if (DistanceSnapToggle.Value == TernaryState.True && distanceSnapGrid != null)
                {
                    (Vector2 pos, double time) = distanceSnapGrid.GetSnappedPosition(distanceSnapGrid.ToLocalSpace(screenSpacePosition));

                    result.ScreenSpacePosition = distanceSnapGrid.ToScreenSpace(pos);
                    result.Time = time;
                }

                if (rectangularGridSnapToggle.Value == TernaryState.True)
                {
                    Vector2 pos = rectangularPositionSnapGrid.GetSnappedPosition(rectangularPositionSnapGrid.ToLocalSpace(result.ScreenSpacePosition));

                    result.ScreenSpacePosition = rectangularPositionSnapGrid.ToScreenSpace(pos);
                }
            }

            return result;
        }

        private bool snapToVisibleBlueprints(Vector2 screenSpacePosition, out SnapResult snapResult)
        {
            // check other on-screen objects for snapping/stacking
            var blueprints = BlueprintContainer.SelectionBlueprints.AliveChildren;

            var playfield = PlayfieldAtScreenSpacePosition(screenSpacePosition);

            float snapRadius =
                playfield.GamefieldToScreenSpace(new Vector2(OsuHitObject.OBJECT_RADIUS / 5)).X -
                playfield.GamefieldToScreenSpace(Vector2.Zero).X;

            foreach (var b in blueprints)
            {
                if (b.IsSelected)
                    continue;

                var hitObject = (OsuHitObject)b.Item;

                Vector2? snap = checkSnap(hitObject.Position);
                if (snap == null && hitObject.Position != hitObject.EndPosition)
                    snap = checkSnap(hitObject.EndPosition);

                if (snap != null)
                {
                    // only return distance portion, since time is not really valid
                    snapResult = new SnapResult(snap.Value, null, playfield);
                    return true;
                }

                Vector2? checkSnap(Vector2 checkPos)
                {
                    Vector2 checkScreenPos = playfield.GamefieldToScreenSpace(checkPos);

                    if (Vector2.Distance(checkScreenPos, screenSpacePosition) < snapRadius)
                        return checkScreenPos;

                    return null;
                }
            }

            snapResult = null;
            return false;
        }

        private void updateDistanceSnapGrid()
        {
            distanceSnapGridContainer.Clear();
            distanceSnapGridCache.Invalidate();
            distanceSnapGrid = null;

            if (DistanceSnapToggle.Value != TernaryState.True)
                return;

            switch (BlueprintContainer.CurrentTool)
            {
                case SelectTool:
                    if (!EditorBeatmap.SelectedHitObjects.Any())
                        return;

                    distanceSnapGrid = createDistanceSnapGrid(EditorBeatmap.SelectedHitObjects);
                    break;

                default:
                    if (!CursorInPlacementArea)
                        return;

                    distanceSnapGrid = createDistanceSnapGrid(Enumerable.Empty<HitObject>());
                    break;
            }

            if (distanceSnapGrid != null)
            {
                distanceSnapGridContainer.Add(distanceSnapGrid);
                distanceSnapGridCache.Validate();
            }
        }

        protected override bool OnKeyDown(KeyDownEvent e)
        {
            if (e.Repeat)
                return false;

            handleToggleViaKey(e);
            return base.OnKeyDown(e);
        }

        protected override void OnKeyUp(KeyUpEvent e)
        {
            handleToggleViaKey(e);
            base.OnKeyUp(e);
        }

        protected override bool AdjustDistanceSpacing(GlobalAction action, float amount)
        {
            // To allow better visualisation, ensure that the spacing grid is visible before adjusting.
            DistanceSnapToggle.Value = TernaryState.True;

            return base.AdjustDistanceSpacing(action, amount);
        }

        private bool gridSnapMomentary;

        private void handleToggleViaKey(KeyboardEvent key)
        {
            bool shiftPressed = key.ShiftPressed;

            if (shiftPressed != gridSnapMomentary)
            {
                gridSnapMomentary = shiftPressed;
                rectangularGridSnapToggle.Value = rectangularGridSnapToggle.Value == TernaryState.False ? TernaryState.True : TernaryState.False;
            }
        }

        private DistanceSnapGrid createDistanceSnapGrid(IEnumerable<HitObject> selectedHitObjects)
        {
            if (BlueprintContainer.CurrentTool is SpinnerCompositionTool)
                return null;

            var objects = selectedHitObjects.ToList();

            if (objects.Count == 0)
                // use accurate time value to give more instantaneous feedback to the user.
                return createGrid(h => h.StartTime <= EditorClock.CurrentTimeAccurate);

            double minTime = objects.Min(h => h.StartTime);
            return createGrid(h => h.StartTime < minTime, objects.Count + 1);
        }

        /// <summary>
        /// Creates a grid from the last <see cref="HitObject"/> matching a predicate to a target <see cref="HitObject"/>.
        /// </summary>
        /// <param name="sourceSelector">A predicate that matches <see cref="HitObject"/>s where the grid can start from.
        /// Only the last <see cref="HitObject"/> matching the predicate is used.</param>
        /// <param name="targetOffset">An offset from the <see cref="HitObject"/> selected via <paramref name="sourceSelector"/> at which the grid should stop.</param>
        /// <returns>The <see cref="OsuDistanceSnapGrid"/> from a selected <see cref="HitObject"/> to a target <see cref="HitObject"/>.</returns>
        private OsuDistanceSnapGrid createGrid(Func<HitObject, bool> sourceSelector, int targetOffset = 1)
        {
            if (targetOffset < 1) throw new ArgumentOutOfRangeException(nameof(targetOffset));

            int sourceIndex = -1;

            for (int i = 0; i < EditorBeatmap.HitObjects.Count; i++)
            {
                if (!sourceSelector(EditorBeatmap.HitObjects[i]))
                    break;

                sourceIndex = i;
            }

            if (sourceIndex == -1)
                return null;

            HitObject sourceObject = EditorBeatmap.HitObjects[sourceIndex];

            int targetIndex = sourceIndex + targetOffset;
            HitObject targetObject = null;

            // Keep advancing the target object while its start time falls before the end time of the source object
            while (true)
            {
                if (targetIndex >= EditorBeatmap.HitObjects.Count)
                    break;

                if (EditorBeatmap.HitObjects[targetIndex].StartTime >= sourceObject.GetEndTime())
                {
                    targetObject = EditorBeatmap.HitObjects[targetIndex];
                    break;
                }

                targetIndex++;
            }

            if (sourceObject is Spinner)
                return null;

            return new OsuDistanceSnapGrid((OsuHitObject)sourceObject, (OsuHitObject)targetObject);
        }
    }
}<|MERGE_RESOLUTION|>--- conflicted
+++ resolved
@@ -13,11 +13,8 @@
 using osu.Framework.Graphics;
 using osu.Framework.Graphics.Containers;
 using osu.Framework.Graphics.Sprites;
-<<<<<<< HEAD
 using osu.Framework.Utils;
-=======
 using osu.Framework.Input.Events;
->>>>>>> 90a68880
 using osu.Game.Beatmaps;
 using osu.Game.Graphics.UserInterface;
 using osu.Game.Input.Bindings;
@@ -141,7 +138,7 @@
                 // We want to ensure that in this particular case, the time-snapping component of distance snap is still applied.
                 // The easiest way to ensure this is to attempt application of distance snap after a nearby object is found, and copy over
                 // the time value if the proposed positions are roughly the same.
-                if (snapType.HasFlagFast(SnapType.Grids) && distanceSnapToggle.Value == TernaryState.True && distanceSnapGrid != null)
+                if (snapType.HasFlagFast(SnapType.Grids) && DistanceSnapToggle.Value == TernaryState.True && distanceSnapGrid != null)
                 {
                     (Vector2 distanceSnappedPosition, double distanceSnappedTime) = distanceSnapGrid.GetSnappedPosition(distanceSnapGrid.ToLocalSpace(snapResult.ScreenSpacePosition));
                     if (Precision.AlmostEquals(distanceSnapGrid.ToScreenSpace(distanceSnappedPosition), snapResult.ScreenSpacePosition, 1))
