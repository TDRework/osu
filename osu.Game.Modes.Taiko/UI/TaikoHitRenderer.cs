﻿// Copyright (c) 2007-2017 ppy Pty Ltd <contact@ppy.sh>.
// Licensed under the MIT Licence - https://raw.githubusercontent.com/ppy/osu/master/LICENCE

using osu.Framework.Allocation;
using osu.Framework.MathUtils;
using osu.Game.Beatmaps;
<<<<<<< HEAD
using osu.Game.Beatmaps.Timing;
using osu.Game.Modes.Objects.Drawables;
using osu.Game.Modes.Objects.Types;
using osu.Game.Modes.Replays;
=======
using osu.Framework.Graphics;
using osu.Game.Modes.Objects.Drawables;
>>>>>>> c005cf82
using osu.Game.Modes.Scoring;
using osu.Game.Modes.Taiko.Beatmaps;
using osu.Game.Modes.Taiko.Judgements;
using osu.Game.Modes.Taiko.Objects;
using osu.Game.Modes.Taiko.Objects.Drawable;
<<<<<<< HEAD
using osu.Game.Modes.Taiko.Replays;
=======
>>>>>>> c005cf82
using osu.Game.Modes.Taiko.Scoring;
using osu.Game.Modes.UI;
using osu.Game.Modes.Replays;
using osu.Game.Modes.Taiko.Replays;

namespace osu.Game.Modes.Taiko.UI
{
    public class TaikoHitRenderer : HitRenderer<TaikoHitObject, TaikoJudgement>
    {
        public TaikoHitRenderer(WorkingBeatmap beatmap)
            : base(beatmap)
        {
        }

        [BackgroundDependencyLoader]
        private void load()
        {
            loadBarLines();
        }

        private void loadBarLines()
        {
            var taikoPlayfield = Playfield as TaikoPlayfield;

            if (taikoPlayfield == null)
                return;

            TaikoHitObject lastObject = Beatmap.HitObjects[Beatmap.HitObjects.Count - 1];
            // ReSharper disable once SuspiciousTypeConversion.Global (will be fixed with hitobjects)
            double lastHitTime = 1 + (lastObject as IHasEndTime)?.EndTime ?? lastObject.StartTime;

            var timingPoints = Beatmap.TimingInfo.ControlPoints.FindAll(cp => cp.TimingChange);

            if (timingPoints == null || timingPoints.Count == 0)
                return;

            int currentIndex = 0;

            while (currentIndex < timingPoints.Count && Precision.AlmostEquals(timingPoints[currentIndex].BeatLength, 0))
                currentIndex++;

            double time = timingPoints[currentIndex].Time;
            double measureLength = timingPoints[currentIndex].BeatLength * (int)timingPoints[currentIndex].TimeSignature;

            // Find the bar line time closest to 0
            time -= measureLength * (int)(time / measureLength);

            // Always start barlines from a positive time
            while (time < 0)
                time += measureLength;

            int currentBeat = 0;
            while (time <= lastHitTime)
            {
                ControlPoint current = timingPoints[currentIndex];

                if (time > current.Time || current.OmitFirstBarLine)
                {
                    bool isMajor = currentBeat % (int)current.TimeSignature == 0;

                    var barLine = new BarLine
                    {
                        StartTime = time,
                    };

                    barLine.ApplyDefaults(Beatmap.TimingInfo, Beatmap.BeatmapInfo.Difficulty);

                    taikoPlayfield.AddBarLine(isMajor ? new DrawableMajorBarLine(barLine) : new DrawableBarLine(barLine));

                    currentBeat++;
                }

                double bl = current.BeatLength;

                if (bl < 800)
                    bl *= (int)current.TimeSignature;

                time += bl;

                if (currentIndex + 1 >= timingPoints.Count || time < timingPoints[currentIndex + 1].Time)
                    continue;

                currentBeat = 0;
                currentIndex++;
                time = timingPoints[currentIndex].Time;
            }
        }

        public override ScoreProcessor CreateScoreProcessor() => new TaikoScoreProcessor(this);

        protected override IBeatmapConverter<TaikoHitObject> CreateBeatmapConverter() => new TaikoBeatmapConverter();

        protected override IBeatmapProcessor<TaikoHitObject> CreateBeatmapProcessor() => new TaikoBeatmapProcessor();

        protected override Playfield<TaikoHitObject, TaikoJudgement> CreatePlayfield() => new TaikoPlayfield
        {
            Anchor = Anchor.CentreLeft,
            Origin = Anchor.CentreLeft
        };

        protected override DrawableHitObject<TaikoHitObject, TaikoJudgement> GetVisualRepresentation(TaikoHitObject h)
        {
            var centreHit = h as CentreHit;
            if (centreHit != null)
            {
                if (h.IsStrong)
                    return new DrawableStrongCentreHit(centreHit);
                return new DrawableCentreHit(centreHit);
            }

            var rimHit = h as RimHit;
            if (rimHit != null)
            {
                if (h.IsStrong)
                    return new DrawableStrongRimHit(rimHit);
                return new DrawableRimHit(rimHit);
            }

            var drumRoll = h as DrumRoll;
            if (drumRoll != null)
            {
                if (h.IsStrong)
                    return new DrawableStrongDrumRoll(drumRoll);
                return new DrawableDrumRoll(drumRoll);
            }

            var swell = h as Swell;
            if (swell != null)
                return new DrawableSwell(swell);

            return null;
        }

        protected override FramedReplayInputHandler CreateReplayInputHandler(Replay replay) => new TaikoFramedReplayInputHandler(replay);
    }
}
<|MERGE_RESOLUTION|>--- conflicted
+++ resolved
@@ -1,160 +1,153 @@
-﻿// Copyright (c) 2007-2017 ppy Pty Ltd <contact@ppy.sh>.
-// Licensed under the MIT Licence - https://raw.githubusercontent.com/ppy/osu/master/LICENCE
-
-using osu.Framework.Allocation;
-using osu.Framework.MathUtils;
-using osu.Game.Beatmaps;
-<<<<<<< HEAD
-using osu.Game.Beatmaps.Timing;
-using osu.Game.Modes.Objects.Drawables;
-using osu.Game.Modes.Objects.Types;
-using osu.Game.Modes.Replays;
-=======
-using osu.Framework.Graphics;
-using osu.Game.Modes.Objects.Drawables;
->>>>>>> c005cf82
-using osu.Game.Modes.Scoring;
-using osu.Game.Modes.Taiko.Beatmaps;
-using osu.Game.Modes.Taiko.Judgements;
-using osu.Game.Modes.Taiko.Objects;
-using osu.Game.Modes.Taiko.Objects.Drawable;
-<<<<<<< HEAD
-using osu.Game.Modes.Taiko.Replays;
-=======
->>>>>>> c005cf82
-using osu.Game.Modes.Taiko.Scoring;
-using osu.Game.Modes.UI;
-using osu.Game.Modes.Replays;
-using osu.Game.Modes.Taiko.Replays;
-
-namespace osu.Game.Modes.Taiko.UI
-{
-    public class TaikoHitRenderer : HitRenderer<TaikoHitObject, TaikoJudgement>
-    {
-        public TaikoHitRenderer(WorkingBeatmap beatmap)
-            : base(beatmap)
-        {
-        }
-
-        [BackgroundDependencyLoader]
-        private void load()
-        {
-            loadBarLines();
-        }
-
-        private void loadBarLines()
-        {
-            var taikoPlayfield = Playfield as TaikoPlayfield;
-
-            if (taikoPlayfield == null)
-                return;
-
-            TaikoHitObject lastObject = Beatmap.HitObjects[Beatmap.HitObjects.Count - 1];
-            // ReSharper disable once SuspiciousTypeConversion.Global (will be fixed with hitobjects)
-            double lastHitTime = 1 + (lastObject as IHasEndTime)?.EndTime ?? lastObject.StartTime;
-
-            var timingPoints = Beatmap.TimingInfo.ControlPoints.FindAll(cp => cp.TimingChange);
-
-            if (timingPoints == null || timingPoints.Count == 0)
-                return;
-
-            int currentIndex = 0;
-
-            while (currentIndex < timingPoints.Count && Precision.AlmostEquals(timingPoints[currentIndex].BeatLength, 0))
-                currentIndex++;
-
-            double time = timingPoints[currentIndex].Time;
-            double measureLength = timingPoints[currentIndex].BeatLength * (int)timingPoints[currentIndex].TimeSignature;
-
-            // Find the bar line time closest to 0
-            time -= measureLength * (int)(time / measureLength);
-
-            // Always start barlines from a positive time
-            while (time < 0)
-                time += measureLength;
-
-            int currentBeat = 0;
-            while (time <= lastHitTime)
-            {
-                ControlPoint current = timingPoints[currentIndex];
-
-                if (time > current.Time || current.OmitFirstBarLine)
-                {
-                    bool isMajor = currentBeat % (int)current.TimeSignature == 0;
-
-                    var barLine = new BarLine
-                    {
-                        StartTime = time,
-                    };
-
-                    barLine.ApplyDefaults(Beatmap.TimingInfo, Beatmap.BeatmapInfo.Difficulty);
-
-                    taikoPlayfield.AddBarLine(isMajor ? new DrawableMajorBarLine(barLine) : new DrawableBarLine(barLine));
-
-                    currentBeat++;
-                }
-
-                double bl = current.BeatLength;
-
-                if (bl < 800)
-                    bl *= (int)current.TimeSignature;
-
-                time += bl;
-
-                if (currentIndex + 1 >= timingPoints.Count || time < timingPoints[currentIndex + 1].Time)
-                    continue;
-
-                currentBeat = 0;
-                currentIndex++;
-                time = timingPoints[currentIndex].Time;
-            }
-        }
-
-        public override ScoreProcessor CreateScoreProcessor() => new TaikoScoreProcessor(this);
-
-        protected override IBeatmapConverter<TaikoHitObject> CreateBeatmapConverter() => new TaikoBeatmapConverter();
-
-        protected override IBeatmapProcessor<TaikoHitObject> CreateBeatmapProcessor() => new TaikoBeatmapProcessor();
-
-        protected override Playfield<TaikoHitObject, TaikoJudgement> CreatePlayfield() => new TaikoPlayfield
-        {
-            Anchor = Anchor.CentreLeft,
-            Origin = Anchor.CentreLeft
-        };
-
-        protected override DrawableHitObject<TaikoHitObject, TaikoJudgement> GetVisualRepresentation(TaikoHitObject h)
-        {
-            var centreHit = h as CentreHit;
-            if (centreHit != null)
-            {
-                if (h.IsStrong)
-                    return new DrawableStrongCentreHit(centreHit);
-                return new DrawableCentreHit(centreHit);
-            }
-
-            var rimHit = h as RimHit;
-            if (rimHit != null)
-            {
-                if (h.IsStrong)
-                    return new DrawableStrongRimHit(rimHit);
-                return new DrawableRimHit(rimHit);
-            }
-
-            var drumRoll = h as DrumRoll;
-            if (drumRoll != null)
-            {
-                if (h.IsStrong)
-                    return new DrawableStrongDrumRoll(drumRoll);
-                return new DrawableDrumRoll(drumRoll);
-            }
-
-            var swell = h as Swell;
-            if (swell != null)
-                return new DrawableSwell(swell);
-
-            return null;
-        }
-
-        protected override FramedReplayInputHandler CreateReplayInputHandler(Replay replay) => new TaikoFramedReplayInputHandler(replay);
-    }
-}
+﻿// Copyright (c) 2007-2017 ppy Pty Ltd <contact@ppy.sh>.
+// Licensed under the MIT Licence - https://raw.githubusercontent.com/ppy/osu/master/LICENCE
+
+using osu.Framework.Allocation;
+using osu.Framework.MathUtils;
+using osu.Framework.Graphics;
+using osu.Game.Beatmaps;
+using osu.Game.Beatmaps.Timing;
+using osu.Game.Modes.Objects.Drawables;
+using osu.Game.Modes.Objects.Types;
+using osu.Game.Modes.Replays;
+using osu.Game.Modes.Scoring;
+using osu.Game.Modes.Taiko.Beatmaps;
+using osu.Game.Modes.Taiko.Judgements;
+using osu.Game.Modes.Taiko.Objects;
+using osu.Game.Modes.Taiko.Objects.Drawable;
+using osu.Game.Modes.Taiko.Replays;
+using osu.Game.Modes.Taiko.Scoring;
+using osu.Game.Modes.UI;
+using osu.Game.Modes.Replays;
+using osu.Game.Modes.Taiko.Replays;
+
+namespace osu.Game.Modes.Taiko.UI
+{
+    public class TaikoHitRenderer : HitRenderer<TaikoHitObject, TaikoJudgement>
+    {
+        public TaikoHitRenderer(WorkingBeatmap beatmap)
+            : base(beatmap)
+        {
+        }
+
+        [BackgroundDependencyLoader]
+        private void load()
+        {
+            loadBarLines();
+        }
+
+        private void loadBarLines()
+        {
+            var taikoPlayfield = Playfield as TaikoPlayfield;
+
+            if (taikoPlayfield == null)
+                return;
+
+            TaikoHitObject lastObject = Beatmap.HitObjects[Beatmap.HitObjects.Count - 1];
+            // ReSharper disable once SuspiciousTypeConversion.Global (will be fixed with hitobjects)
+            double lastHitTime = 1 + (lastObject as IHasEndTime)?.EndTime ?? lastObject.StartTime;
+
+            var timingPoints = Beatmap.TimingInfo.ControlPoints.FindAll(cp => cp.TimingChange);
+
+            if (timingPoints == null || timingPoints.Count == 0)
+                return;
+
+            int currentIndex = 0;
+
+            while (currentIndex < timingPoints.Count && Precision.AlmostEquals(timingPoints[currentIndex].BeatLength, 0))
+                currentIndex++;
+
+            double time = timingPoints[currentIndex].Time;
+            double measureLength = timingPoints[currentIndex].BeatLength * (int)timingPoints[currentIndex].TimeSignature;
+
+            // Find the bar line time closest to 0
+            time -= measureLength * (int)(time / measureLength);
+
+            // Always start barlines from a positive time
+            while (time < 0)
+                time += measureLength;
+
+            int currentBeat = 0;
+            while (time <= lastHitTime)
+            {
+                ControlPoint current = timingPoints[currentIndex];
+
+                if (time > current.Time || current.OmitFirstBarLine)
+                {
+                    bool isMajor = currentBeat % (int)current.TimeSignature == 0;
+
+                    var barLine = new BarLine
+                    {
+                        StartTime = time,
+                    };
+
+                    barLine.ApplyDefaults(Beatmap.TimingInfo, Beatmap.BeatmapInfo.Difficulty);
+
+                    taikoPlayfield.AddBarLine(isMajor ? new DrawableMajorBarLine(barLine) : new DrawableBarLine(barLine));
+
+                    currentBeat++;
+                }
+
+                double bl = current.BeatLength;
+
+                if (bl < 800)
+                    bl *= (int)current.TimeSignature;
+
+                time += bl;
+
+                if (currentIndex + 1 >= timingPoints.Count || time < timingPoints[currentIndex + 1].Time)
+                    continue;
+
+                currentBeat = 0;
+                currentIndex++;
+                time = timingPoints[currentIndex].Time;
+            }
+        }
+
+        public override ScoreProcessor CreateScoreProcessor() => new TaikoScoreProcessor(this);
+
+        protected override IBeatmapConverter<TaikoHitObject> CreateBeatmapConverter() => new TaikoBeatmapConverter();
+
+        protected override IBeatmapProcessor<TaikoHitObject> CreateBeatmapProcessor() => new TaikoBeatmapProcessor();
+
+        protected override Playfield<TaikoHitObject, TaikoJudgement> CreatePlayfield() => new TaikoPlayfield
+        {
+            Anchor = Anchor.CentreLeft,
+            Origin = Anchor.CentreLeft
+        };
+
+        protected override DrawableHitObject<TaikoHitObject, TaikoJudgement> GetVisualRepresentation(TaikoHitObject h)
+        {
+            var centreHit = h as CentreHit;
+            if (centreHit != null)
+            {
+                if (h.IsStrong)
+                    return new DrawableStrongCentreHit(centreHit);
+                return new DrawableCentreHit(centreHit);
+            }
+
+            var rimHit = h as RimHit;
+            if (rimHit != null)
+            {
+                if (h.IsStrong)
+                    return new DrawableStrongRimHit(rimHit);
+                return new DrawableRimHit(rimHit);
+            }
+
+            var drumRoll = h as DrumRoll;
+            if (drumRoll != null)
+            {
+                if (h.IsStrong)
+                    return new DrawableStrongDrumRoll(drumRoll);
+                return new DrawableDrumRoll(drumRoll);
+            }
+
+            var swell = h as Swell;
+            if (swell != null)
+                return new DrawableSwell(swell);
+
+            return null;
+        }
+
+        protected override FramedReplayInputHandler CreateReplayInputHandler(Replay replay) => new TaikoFramedReplayInputHandler(replay);
+    }
+}