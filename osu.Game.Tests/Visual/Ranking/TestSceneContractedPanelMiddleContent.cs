--- conflicted
+++ resolved
@@ -19,12 +19,6 @@
 {
     public class TestSceneContractedPanelMiddleContent : OsuTestScene
     {
-<<<<<<< HEAD
-        [Resolved]
-        private IRulesetStore rulesetStore { get; set; }
-
-=======
->>>>>>> b5e5c75a
         [Test]
         public void TestShowPanel()
         {
