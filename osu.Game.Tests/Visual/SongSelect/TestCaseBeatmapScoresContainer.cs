--- conflicted
+++ resolved
@@ -176,155 +176,7 @@
                 s.Statistics.Add(HitResult.Miss, RNG.Next(2000));
             }
 
-<<<<<<< HEAD
             scoresContainer.Scores = scores;
-=======
-            IEnumerable<ScoreInfo> anotherScores = new[]
-            {
-                new ScoreInfo
-                {
-                    User = new User
-                    {
-                        Id = 4608074,
-                        Username = @"Skycries",
-                        Country = new Country
-                        {
-                            FullName = @"Brazil",
-                            FlagName = @"BR",
-                        },
-                    },
-                    Mods = new Mod[]
-                    {
-                        new OsuModDoubleTime(),
-                        new OsuModHidden(),
-                        new OsuModFlashlight(),
-                    },
-                    Rank = ScoreRank.S,
-                    TotalScore = 1234789,
-                    Accuracy = 0.9997,
-                },
-                new ScoreInfo
-                {
-                    User = new User
-                    {
-                        Id = 6602580,
-                        Username = @"waaiiru",
-                        Country = new Country
-                        {
-                            FullName = @"Spain",
-                            FlagName = @"ES",
-                        },
-                    },
-                    Mods = new Mod[]
-                    {
-                        new OsuModDoubleTime(),
-                        new OsuModHidden(),
-                        new OsuModFlashlight(),
-                        new OsuModHardRock(),
-                    },
-                    Rank = ScoreRank.XH,
-                    TotalScore = 1234567890,
-                    Accuracy = 1,
-                },
-                new ScoreInfo
-                {
-                    User = new User
-                    {
-                        Id = 7151382,
-                        Username = @"Mayuri Hana",
-                        Country = new Country
-                        {
-                            FullName = @"Thailand",
-                            FlagName = @"TH",
-                        },
-                    },
-                    Rank = ScoreRank.F,
-                    TotalScore = 123456,
-                    Accuracy = 0.6543,
-                },
-                new ScoreInfo
-                {
-                    User = new User
-                    {
-                        Id = 1014222,
-                        Username = @"eLy",
-                        Country = new Country
-                        {
-                            FullName = @"Japan",
-                            FlagName = @"JP",
-                        },
-                    },
-                    Mods = new Mod[]
-                    {
-                        new OsuModDoubleTime(),
-                        new OsuModHidden(),
-                    },
-                    Rank = ScoreRank.B,
-                    TotalScore = 12345678,
-                    Accuracy = 0.9854,
-                },
-                new ScoreInfo
-                {
-                    User = new User
-                    {
-                        Id = 1541390,
-                        Username = @"Toukai",
-                        Country = new Country
-                        {
-                            FullName = @"Canada",
-                            FlagName = @"CA",
-                        },
-                    },
-                    Mods = new Mod[]
-                    {
-                        new OsuModDoubleTime(),
-                    },
-                    Rank = ScoreRank.C,
-                    TotalScore = 1234567,
-                    Accuracy = 0.8765,
-                },
-            };
-            foreach (var s in anotherScores)
-            {
-                s.Statistics.Add(HitResult.Great, RNG.Next(2000));
-                s.Statistics.Add(HitResult.Good, RNG.Next(2000));
-                s.Statistics.Add(HitResult.Meh, RNG.Next(2000));
-            }
-
-            var topScoreInfo = new ScoreInfo
-            {
-                User = new User
-                {
-                    Id = 2705430,
-                    Username = @"Mooha",
-                    Country = new Country
-                    {
-                        FullName = @"France",
-                        FlagName = @"FR",
-                    },
-                },
-                Mods = new Mod[]
-                {
-                    new OsuModDoubleTime(),
-                    new OsuModFlashlight(),
-                    new OsuModHardRock(),
-                },
-                Rank = ScoreRank.B,
-                TotalScore = 987654321,
-                Accuracy = 0.8487,
-            };
-            topScoreInfo.Statistics.Add(HitResult.Great, RNG.Next(2000));
-            topScoreInfo.Statistics.Add(HitResult.Good, RNG.Next(2000));
-            topScoreInfo.Statistics.Add(HitResult.Meh, RNG.Next(2000));
-
-            AddStep("scores pack 1", () => scoresContainer.Scores = scores);
-            AddStep("scores pack 2", () => scoresContainer.Scores = anotherScores);
-            AddStep("only top score", () => scoresContainer.Scores = new[] { topScoreInfo });
-            AddStep("remove scores", () => scoresContainer.Scores = null);
-            AddStep("resize to big", () => container.ResizeWidthTo(1, 300));
-            AddStep("resize to normal", () => container.ResizeWidthTo(0.8f, 300));
-            AddStep("online scores", () => scoresContainer.Beatmap = new BeatmapInfo { OnlineBeatmapID = 75, Ruleset = new OsuRuleset().RulesetInfo });
->>>>>>> a1fa497e
         }
 
         [BackgroundDependencyLoader]
